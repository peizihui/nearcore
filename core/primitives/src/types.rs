--- conflicted
+++ resolved
@@ -43,7 +43,6 @@
 /// Hash used by to store state root.
 pub type StateRoot = CryptoHash;
 
-<<<<<<< HEAD
 /// A structure used to index state changes due to transaction/receipt processing and other things.
 #[derive(Serialize, Deserialize, BorshSerialize, BorshDeserialize, Debug, Clone)]
 pub enum StateChangeCause {
@@ -73,10 +72,7 @@
 pub type StateChanges =
     std::collections::BTreeMap<Vec<u8>, Vec<(StateChangeCause, Option<Vec<u8>>)>>;
 
-#[derive(PartialEq, Eq, Clone, Debug, BorshSerialize, BorshDeserialize)]
-=======
 #[derive(PartialEq, Eq, Clone, Debug, BorshSerialize, BorshDeserialize, Serialize)]
->>>>>>> cddfcb48
 pub struct StateRootNode {
     /// in Nightshade, data is the serialized TrieNodeWithSize
     pub data: Vec<u8>,
