--- conflicted
+++ resolved
@@ -35,15 +35,11 @@
 use std::sync::RwLock;
 
 /// Current latest version of the protocol
-<<<<<<< HEAD
 pub const PROTOCOL_VERSION: u32 = 5;
-=======
-pub const PROTOCOL_VERSION: u32 = 4;
 /// Number of hops a message is allowed to travel before being dropped.
 /// This is used to avoid infinite loop because of inconsistent view of the network
 /// by different nodes.
 pub const ROUTED_MESSAGE_TTL: u8 = 100;
->>>>>>> 1cb5df2d
 
 /// Peer id is the public key.
 #[derive(BorshSerialize, BorshDeserialize, Clone, Eq, PartialOrd, Ord, Serialize, Deserialize)]
