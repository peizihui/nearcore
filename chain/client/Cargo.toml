[package]
name = "near-client"
version = "0.1.0"
authors = ["Near Inc <hello@nearprotocol.com>"]
edition = "2018"

[dependencies]
ansi_term = "0.12"
actix = "0.8.1"
futures = "0.1"
chrono = { version = "0.4.4", features = ["serde"] }
rocksdb = "0.13"
log = "0.4"
rand = "0.7"
serde = { version = "1.0", features = ["derive"] }
serde_json = "1.0"
<<<<<<< HEAD
strum = { version = "0.16.0", features = ["derive"] }
sysinfo = "0.9.0"
cached = "0.9.0"
=======
sysinfo = "0.10"
cached = "0.11.0"
>>>>>>> c71a0a94
lazy_static = "1.4"
borsh = "0.2.10"

near-crypto = { path = "../../core/crypto" }
near-primitives = { path = "../../core/primitives" }
near-store = { path = "../../core/store" }
near-metrics = { path = "../../core/metrics" }
near-chain = { path = "../chain" }
near-network = { path = "../network" }
near-pool = { path = "../pool" }
near-chunks = { path = "../chunks" }
near-telemetry = { path = "../telemetry" }

[dev-dependencies]
near = { path = "../../near" }

[features]
# if enabled, we assert in most situations that are impossible unless some byzantine behavior is observed.
byzantine_asserts = ["near-chain/byzantine_asserts"]
expensive_tests = []<|MERGE_RESOLUTION|>--- conflicted
+++ resolved
@@ -14,14 +14,9 @@
 rand = "0.7"
 serde = { version = "1.0", features = ["derive"] }
 serde_json = "1.0"
-<<<<<<< HEAD
 strum = { version = "0.16.0", features = ["derive"] }
-sysinfo = "0.9.0"
-cached = "0.9.0"
-=======
 sysinfo = "0.10"
 cached = "0.11.0"
->>>>>>> c71a0a94
 lazy_static = "1.4"
 borsh = "0.2.10"
 
