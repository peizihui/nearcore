#[macro_use]
extern crate log;
#[macro_use]
extern crate serde_derive;
#[macro_use]
extern crate lazy_static;

use std::collections::HashMap;
use std::convert::TryInto;

use borsh::BorshSerialize;
use kvdb::DBValue;

use near_crypto::{BlsPublicKey, PublicKey};
use near_primitives::account::{AccessKey, AccessKeyPermission, Account};
use near_primitives::contract::ContractCode;
use near_primitives::hash::CryptoHash;
use near_primitives::receipt::{ActionReceipt, DataReceipt, Receipt, ReceiptEnum, ReceivedData};
use near_primitives::serialize::from_base64;
use near_primitives::transaction::{
    Action, ExecutionOutcome, ExecutionOutcomeWithId, ExecutionStatus, LogEntry, SignedTransaction,
};
use near_primitives::types::{
    AccountId, Balance, BlockIndex, Gas, Nonce, StateRoot, ValidatorStake,
};
use near_primitives::utils::{
    create_nonce_with_nonce, is_valid_account_id, key_for_pending_data_count,
    key_for_postponed_receipt, key_for_postponed_receipt_id, key_for_received_data, system_account,
    ACCOUNT_DATA_SEPARATOR,
};
use near_runtime_fees::RuntimeFeesConfig;
use near_store::{
    get, get_access_key, get_account, get_receipt, get_received_data, set, set_access_key,
    set_account, set_code, set_receipt, set_received_data, StorageError, StoreUpdate, TrieChanges,
    TrieUpdate,
};
use near_vm_logic::types::PromiseResult;
use near_vm_logic::ReturnData;

use crate::actions::*;
use crate::config::{
    exec_fee, safe_add_balance, safe_add_gas, safe_gas_to_balance, total_deposit, total_exec_fees,
    total_prepaid_gas, total_send_fees, RuntimeConfig,
};
pub use crate::store::StateRecord;
use near_primitives::errors::{
    ActionError, ExecutionError, InvalidAccessKeyError, InvalidTxError,
    InvalidTxErrorOrStorageError,
};

mod actions;
pub mod adapter;
pub mod cache;
pub mod config;
pub mod ext;
mod metrics;
pub mod state_viewer;
mod store;

#[derive(Debug)]
pub struct ApplyState {
    /// Currently building block index.
    pub block_index: BlockIndex,
    /// Current epoch length.
    pub epoch_length: BlockIndex,
    /// Price for the gas.
    pub gas_price: Balance,
    /// A block timestamp
    pub block_timestamp: u64,
}

#[derive(Debug)]
pub struct VerificationResult {
    pub gas_burnt: Gas,
    pub gas_used: Gas,
    pub rent_paid: Balance,
}

pub struct ApplyResult {
    pub state_root: StateRoot,
    pub trie_changes: TrieChanges,
    pub validator_proposals: Vec<ValidatorStake>,
    pub new_receipts: Vec<Receipt>,
    pub tx_result: Vec<ExecutionOutcomeWithId>,
    pub total_rent_paid: Balance,
}

#[derive(Debug)]
pub struct ActionResult {
    pub gas_burnt: Gas,
    pub gas_used: Gas,
    pub result: Result<ReturnData, ActionError>,
    pub logs: Vec<LogEntry>,
    pub new_receipts: Vec<Receipt>,
    pub validator_proposals: Vec<ValidatorStake>,
}

impl ActionResult {
    pub fn merge(&mut self, mut next_result: ActionResult) {
        self.gas_burnt += next_result.gas_burnt;
        self.gas_used += next_result.gas_used;
        self.result = next_result.result;
        self.logs.append(&mut next_result.logs);
        if let Ok(ReturnData::ReceiptIndex(ref mut receipt_index)) = self.result {
            // Shifting local receipt index to be global receipt index.
            *receipt_index += self.new_receipts.len() as u64;
        }
        if self.result.is_ok() {
            self.new_receipts.append(&mut next_result.new_receipts);
            self.validator_proposals.append(&mut next_result.validator_proposals);
        } else {
            self.new_receipts.clear();
            self.validator_proposals.clear();
        }
    }
}

impl Default for ActionResult {
    fn default() -> Self {
        Self {
            gas_burnt: 0,
            gas_used: 0,
            result: Ok(ReturnData::None),
            logs: vec![],
            new_receipts: vec![],
            validator_proposals: vec![],
        }
    }
}

pub struct Runtime {
    config: RuntimeConfig,
}

impl Runtime {
    pub fn new(config: RuntimeConfig) -> Self {
        Runtime { config }
    }

    fn print_log(log: &[LogEntry]) {
        if log.is_empty() {
            return;
        }
        let log_str = log.iter().fold(String::new(), |acc, s| {
            if acc.is_empty() {
                s.to_string()
            } else {
                acc + "\n" + s
            }
        });
        debug!(target: "runtime", "{}", log_str);
    }

    /// Verifies the signed transaction on top of given state, charges the rent and transaction fees
    /// and balances, and updates the state for the used account and access keys.
    pub fn verify_and_charge_transaction(
        &self,
        state_update: &mut TrieUpdate,
        apply_state: &ApplyState,
        signed_transaction: &SignedTransaction,
    ) -> Result<VerificationResult, InvalidTxErrorOrStorageError> {
        let transaction = &signed_transaction.transaction;
        let signer_id = &transaction.signer_id;
        if !is_valid_account_id(&signer_id) {
            return Err(InvalidTxError::InvalidSigner(signer_id.clone()).into());
        }
        if !is_valid_account_id(&transaction.receiver_id) {
            return Err(InvalidTxError::InvalidReceiver(transaction.receiver_id.clone()).into());
        }

        if !signed_transaction
            .signature
            .verify(signed_transaction.get_hash().as_ref(), &transaction.public_key)
        {
            return Err(InvalidTxError::InvalidSignature.into());
        }
        let mut signer = match get_account(state_update, signer_id)? {
            Some(signer) => signer,
            None => {
                return Err(InvalidTxError::SignerDoesNotExist(signer_id.clone()).into());
            }
        };
        let mut access_key =
            match get_access_key(state_update, &signer_id, &transaction.public_key)? {
                Some(access_key) => access_key,
                None => {
                    return Err(InvalidAccessKeyError::AccessKeyNotFound(
                        signer_id.clone(),
                        transaction.public_key.clone(),
                    )
                    .into());
                }
            };

        if transaction.nonce <= access_key.nonce {
            return Err(InvalidTxError::InvalidNonce(transaction.nonce, access_key.nonce).into());
        }

        let sender_is_receiver = &transaction.receiver_id == signer_id;

        let rent_paid = apply_rent(&signer_id, &mut signer, apply_state.block_index, &self.config);
        access_key.nonce = transaction.nonce;
        let mut gas_burnt: Gas = self
            .config
            .transaction_costs
            .action_receipt_creation_config
            .send_fee(sender_is_receiver);
        gas_burnt = safe_add_gas(
            gas_burnt,
            total_send_fees(
                &self.config.transaction_costs,
                sender_is_receiver,
                &transaction.actions,
            )?,
        )?;
        let mut gas_used = safe_add_gas(
            gas_burnt,
            self.config.transaction_costs.action_receipt_creation_config.exec_fee(),
        )?;
        gas_used = safe_add_gas(
            gas_used,
            total_exec_fees(&self.config.transaction_costs, &transaction.actions)?,
        )?;
        gas_used = safe_add_gas(gas_used, total_prepaid_gas(&transaction.actions)?)?;
        let mut total_cost = safe_gas_to_balance(apply_state.gas_price, gas_used)?;
        total_cost = safe_add_balance(total_cost, total_deposit(&transaction.actions)?)?;
        signer.amount = signer.amount.checked_sub(total_cost).ok_or_else(|| {
            InvalidTxError::NotEnoughBalance(signer_id.clone(), signer.amount, total_cost)
        })?;

        if let AccessKeyPermission::FunctionCall(ref mut function_call_permission) =
            access_key.permission
        {
            if let Some(ref mut allowance) = function_call_permission.allowance {
                *allowance = allowance.checked_sub(total_cost).ok_or_else(|| {
                    InvalidAccessKeyError::NotEnoughAllowance(
                        signer_id.clone(),
                        transaction.public_key.clone(),
                        *allowance,
                        total_cost,
                    )
                })?;
            }
        }

        if let Err(amount) = check_rent(&signer_id, &signer, &self.config, apply_state.epoch_length)
        {
            return Err(InvalidTxError::RentUnpaid(signer_id.clone(), amount).into());
        }

        if let AccessKeyPermission::FunctionCall(ref function_call_permission) =
            access_key.permission
        {
            if transaction.actions.len() != 1 {
                return Err(InvalidAccessKeyError::ActionError.into());
            }
            if let Some(Action::FunctionCall(ref function_call)) = transaction.actions.get(0) {
                if transaction.receiver_id != function_call_permission.receiver_id {
                    return Err(InvalidAccessKeyError::ReceiverMismatch(
                        transaction.receiver_id.clone(),
                        function_call_permission.receiver_id.clone(),
                    )
                    .into());
                }
                if !function_call_permission.method_names.is_empty()
                    && function_call_permission
                        .method_names
                        .iter()
                        .all(|method_name| &function_call.method_name != method_name)
                {
                    return Err(InvalidAccessKeyError::MethodNameMismatch(
                        function_call.method_name.clone(),
                    )
                    .into());
                }
            } else {
                return Err(InvalidAccessKeyError::ActionError.into());
            }
        };

        set_access_key(state_update, &signer_id, &transaction.public_key, &access_key);

        // Account reward for gas burnt.
        signer.amount += Balance::from(
            gas_burnt * self.config.transaction_costs.burnt_gas_reward.numerator
                / self.config.transaction_costs.burnt_gas_reward.denominator,
        ) * apply_state.gas_price;

        set_account(state_update, &signer_id, &signer);

        Ok(VerificationResult { gas_burnt, gas_used, rent_paid })
    }

    /// Takes one signed transaction, verifies it and converts it to a receipt. Add this receipt
    /// either to the new local receipts if the signer is the same as receiver or to the new
    /// outgoing receipts.
    /// When transaction is converted to a receipt, the account is charged for the full value of
    /// the generated receipt. Also accounts for the account rent.
    /// In case of successful verification (expected for valid chunks), returns
    /// `ExecutionOutcomeWithId` for the transaction.
    /// In case of an error, returns either `InvalidTxError` if the transaction verification failed
    /// or a `StorageError`.
    fn process_transaction(
        &self,
        state_update: &mut TrieUpdate,
        apply_state: &ApplyState,
        signed_transaction: &SignedTransaction,
        new_local_receipts: &mut Vec<Receipt>,
<<<<<<< HEAD
        new_receipts: &mut Vec<Receipt>,
        total_rent_paid: &mut Balance,
    ) -> Result<ExecutionOutcomeWithId, InvalidTxErrorOrStorageError> {
        let outcome =
            match self.verify_and_charge_transaction(state_update, apply_state, signed_transaction)
            {
                Ok(verification_result) => {
                    state_update.commit();
                    let transaction = &signed_transaction.transaction;
                    let receipt = Receipt {
                        predecessor_id: transaction.signer_id.clone(),
                        receiver_id: transaction.receiver_id.clone(),
                        receipt_id: create_nonce_with_nonce(&signed_transaction.get_hash(), 0),

                        receipt: ReceiptEnum::Action(ActionReceipt {
                            signer_id: transaction.signer_id.clone(),
                            signer_public_key: transaction.public_key.clone(),
                            gas_price: apply_state.gas_price,
                            output_data_receivers: vec![],
                            input_data_ids: vec![],
                            actions: transaction.actions.clone(),
                        }),
                    };
                    let receipt_id = receipt.receipt_id;
                    if receipt.receiver_id == signed_transaction.transaction.signer_id {
                        new_local_receipts.push(receipt);
                    } else {
                        new_receipts.push(receipt);
                    }
                    *total_rent_paid += verification_result.rent_paid;
                    ExecutionOutcome {
                        status: ExecutionStatus::SuccessReceiptId(receipt_id),
                        logs: vec![],
                        receipt_ids: vec![receipt_id],
                        gas_burnt: verification_result.gas_burnt,
                    }
                }
                Err(e) => {
                    state_update.rollback();
                    return Err(e);
                }
            };
        Self::print_log(&outcome.logs);
        Ok(ExecutionOutcomeWithId { id: signed_transaction.get_hash(), outcome })
=======
        new_receipts: &mut HashMap<ShardId, Vec<Receipt>>,
    ) -> TransactionLog {
        near_metrics::inc_counter(&metrics::TRANSACTION_PROCESSED_TOTAL);
        let mut result = TransactionResult::default();
        match self.apply_signed_transaction(state_update, apply_state, signed_transaction) {
            Ok(receipt) => {
                near_metrics::inc_counter(&metrics::TRANSACTION_PROCESSED_SUCCESSFULLY_TOTAL);
                result.receipts.push(receipt.receipt_id);
                if receipt.receiver_id == signed_transaction.transaction.signer_id {
                    new_local_receipts.push(receipt);
                } else {
                    new_receipts
                        .entry(account_to_shard_id(&receipt.receiver_id))
                        .or_insert_with(|| vec![])
                        .push(receipt);
                }
                state_update.commit();
                result.status = TransactionStatus::Completed;
            }
            Err(s) => {
                near_metrics::inc_counter(&metrics::TRANSACTION_PROCESSED_FAILED_TOTAL);
                state_update.rollback();
                result.logs.push(format!("Runtime error: {}", s));
                result.status = TransactionStatus::Failed;
            }
        };
        Self::print_log(&result.logs);
        TransactionLog { hash: signed_transaction.get_hash(), result }
>>>>>>> 731fa47b
    }

    fn apply_action(
        &self,
        action: &Action,
        state_update: &mut TrieUpdate,
        apply_state: &ApplyState,
        account: &mut Option<Account>,
        actor_id: &mut AccountId,
        receipt: &Receipt,
        action_receipt: &ActionReceipt,
        promise_results: &[PromiseResult],
        action_hash: CryptoHash,
        is_last_action: bool,
    ) -> Result<ActionResult, StorageError> {
        let mut result = ActionResult::default();
        let exec_fees = exec_fee(&self.config.transaction_costs, action);
        result.gas_burnt += exec_fees;
        result.gas_used += exec_fees;
        let account_id = &receipt.receiver_id;
        // Account validation
        if let Err(e) = check_account_existence(action, account, account_id) {
            result.result = Err(e);
            return Ok(result);
        }
        // Permission validation
        if let Err(e) = check_actor_permissions(
            action,
            apply_state,
            account,
            &actor_id,
            account_id,
            &self.config,
        ) {
            result.result = Err(e);
            return Ok(result);
        }
        match action {
            Action::CreateAccount(_) => {
                near_metrics::inc_counter(&metrics::ACTION_CREAT_ACCOUNT_TOTAL);
                action_create_account(apply_state, account, actor_id, receipt, &mut result);
            }
            Action::DeployContract(deploy_contract) => {
<<<<<<< HEAD
                action_deploy_contract(state_update, account, &account_id, deploy_contract)?;
=======
                near_metrics::inc_counter(&metrics::ACTION_DEPLOY_CONTRACT_TOTAL);
                action_deploy_contract(state_update, account, &account_id, deploy_contract);
>>>>>>> 731fa47b
            }
            Action::FunctionCall(function_call) => {
                near_metrics::inc_counter(&metrics::ACTION_FUNCTION_CALL_TOTAL);
                action_function_call(
                    state_update,
                    apply_state,
                    account,
                    receipt,
                    action_receipt,
                    promise_results,
                    &mut result,
                    account_id,
                    function_call,
                    &action_hash,
                    &self.config,
                    is_last_action,
                )?;
            }
            Action::Transfer(transfer) => {
                near_metrics::inc_counter(&metrics::ACTION_TRANSFER_TOTAL);
                action_transfer(account, transfer);
            }
            Action::Stake(stake) => {
                near_metrics::inc_counter(&metrics::ACTION_STAKE_TOTAL);
                action_stake(account, &mut result, account_id, stake);
            }
            Action::AddKey(add_key) => {
<<<<<<< HEAD
                action_add_key(state_update, account, &mut result, account_id, add_key)?;
            }
            Action::DeleteKey(delete_key) => {
                action_delete_key(state_update, account, &mut result, account_id, delete_key)?;
=======
                near_metrics::inc_counter(&metrics::ACTION_ADD_KEY_TOTAL);
                action_add_key(state_update, account, &mut result, account_id, add_key);
            }
            Action::DeleteKey(delete_key) => {
                near_metrics::inc_counter(&metrics::ACTION_DELETE_KEY_TOTAL);
                action_delete_key(state_update, account, &mut result, account_id, delete_key);
>>>>>>> 731fa47b
            }
            Action::DeleteAccount(delete_account) => {
                near_metrics::inc_counter(&metrics::ACTION_DELETE_ACCOUNT_TOTAL);
                action_delete_account(
                    state_update,
                    account,
                    actor_id,
                    receipt,
                    &mut result,
                    account_id,
                    delete_account,
                )?;
            }
        };
        Ok(result)
    }

    fn apply_action_receipt(
        &self,
        state_update: &mut TrieUpdate,
        apply_state: &ApplyState,
        receipt: &Receipt,
        new_receipts: &mut Vec<Receipt>,
        validator_proposals: &mut Vec<ValidatorStake>,
        total_rent_paid: &mut Balance,
    ) -> Result<ExecutionOutcomeWithId, StorageError> {
        let action_receipt = match receipt.receipt {
            ReceiptEnum::Action(ref action_receipt) => action_receipt,
            _ => unreachable!("given receipt should be an action receipt"),
        };
        let account_id = &receipt.receiver_id;
        // Collecting input data and removing it from the state
        let promise_results = action_receipt
            .input_data_ids
            .iter()
            .map(|data_id| {
                let ReceivedData { data } = get_received_data(state_update, account_id, data_id)?
                    .ok_or_else(|| {
                    StorageError::StorageInconsistentState(
                        "received data should be in the state".to_string(),
                    )
                })?;
                state_update.remove(&key_for_received_data(account_id, data_id));
                match data {
                    Some(value) => Ok(PromiseResult::Successful(value)),
                    None => Ok(PromiseResult::Failed),
                }
            })
            .collect::<Result<Vec<_>, _>>()?;

        // state_update might already have some updates so we need to make sure we commit it before
        // executing the actual receipt
        state_update.commit();

        let mut account = get_account(state_update, account_id)?;
        let mut rent_paid = 0;
        if let Some(ref mut account) = account {
            rent_paid = apply_rent(account_id, account, apply_state.block_index, &self.config);
        }
        let mut actor_id = receipt.predecessor_id.clone();
        let mut result = ActionResult::default();
        let exec_fee = self.config.transaction_costs.action_receipt_creation_config.exec_fee();
        result.gas_used = exec_fee;
        result.gas_burnt = exec_fee;
        // Executing actions one by one
        for (action_index, action) in action_receipt.actions.iter().enumerate() {
            let is_last_action = action_index + 1 == action_receipt.actions.len();
            result.merge(self.apply_action(
                action,
                state_update,
                apply_state,
                &mut account,
                &mut actor_id,
                receipt,
                action_receipt,
                &promise_results,
                create_nonce_with_nonce(
                    &receipt.receipt_id,
                    u64::max_value() - action_index as u64,
                ),
                is_last_action,
            )?);
            // TODO storage error
            if result.result.is_err() {
                break;
            }
        }

        // Going to check rent
        if result.result.is_ok() {
            if let Some(ref mut account) = account {
                if let Err(amount) =
                    check_rent(account_id, account, &self.config, apply_state.epoch_length)
                {
                    result.merge(ActionResult {
                        result: Err(ActionError::RentUnpaid(account_id.clone(), amount)),
                        ..Default::default()
                    });
                } else {
                    set_account(state_update, account_id, account);
                }
            }
        }

        // If the receipt is a refund, then we consider it free without burnt gas.
        if receipt.predecessor_id == system_account() {
            result.gas_burnt = 0;
            result.gas_used = 0;
        } else {
            // Calculating and generating refunds
            self.generate_refund_receipts(receipt, action_receipt, &mut result);
        }

        // Moving validator proposals
        validator_proposals.append(&mut result.validator_proposals);

        // Committing or rolling back state.
        match &result.result {
            Ok(_) => {
                *total_rent_paid += rent_paid;
                state_update.commit();
            }
            Err(_) => {
                state_update.rollback();
            }
        };

        // Adding burnt gas reward if the account exists.
        let gas_reward = result.gas_burnt
            * self.config.transaction_costs.burnt_gas_reward.numerator
            / self.config.transaction_costs.burnt_gas_reward.denominator;
        if gas_reward > 0 {
            let mut account = get_account(state_update, account_id)?;
            if let Some(ref mut account) = account {
                account.amount += Balance::from(gas_reward) * action_receipt.gas_price;
                set_account(state_update, account_id, account);
                state_update.commit();
            }
        }

        // Generating outgoing data
        if !action_receipt.output_data_receivers.is_empty() {
            if let Ok(ReturnData::ReceiptIndex(receipt_index)) = result.result {
                // Modifying a new receipt instead of sending data
                match result
                    .new_receipts
                    .get_mut(receipt_index as usize)
                    .expect("the receipt for the given receipt index should exist")
                    .receipt
                {
                    ReceiptEnum::Action(ref mut new_action_receipt) => new_action_receipt
                        .output_data_receivers
                        .extend_from_slice(&action_receipt.output_data_receivers),
                    _ => unreachable!("the receipt should be an action receipt"),
                }
            } else {
                let data = match result.result {
                    Ok(ReturnData::Value(ref data)) => Some(data.clone()),
                    Ok(_) => Some(vec![]),
                    Err(_) => None,
                };
                result.new_receipts.extend(action_receipt.output_data_receivers.iter().map(
                    |data_receiver| Receipt {
                        predecessor_id: account_id.clone(),
                        receiver_id: data_receiver.receiver_id.clone(),
                        receipt_id: CryptoHash::default(),
                        receipt: ReceiptEnum::Data(DataReceipt {
                            data_id: data_receiver.data_id,
                            data: data.clone(),
                        }),
                    },
                ));
            };
        }

        // Generating receipt IDs
        let receipt_ids = result
            .new_receipts
            .into_iter()
            .enumerate()
            .filter_map(|(receipt_index, mut new_receipt)| {
                let receipt_id =
                    create_nonce_with_nonce(&receipt.receipt_id, receipt_index as Nonce);
                new_receipt.receipt_id = receipt_id;
                let is_action = match &new_receipt.receipt {
                    ReceiptEnum::Action(_) => true,
                    _ => false,
                };
                new_receipts.push(new_receipt);
                if is_action {
                    Some(receipt_id)
                } else {
                    None
                }
            })
            .collect();

        let status = match result.result {
            Ok(ReturnData::ReceiptIndex(receipt_index)) => ExecutionStatus::SuccessReceiptId(
                create_nonce_with_nonce(&receipt.receipt_id, receipt_index as Nonce),
            ),
            Ok(ReturnData::Value(data)) => ExecutionStatus::SuccessValue(data),
            Ok(ReturnData::None) => ExecutionStatus::SuccessValue(vec![]),
            Err(e) => ExecutionStatus::Failure(ExecutionError::Action(e)),
        };

        Self::print_log(&result.logs);

        Ok(ExecutionOutcomeWithId {
            id: receipt.receipt_id,
            outcome: ExecutionOutcome {
                status,
                logs: result.logs,
                receipt_ids,
                gas_burnt: result.gas_burnt,
            },
        })
    }

    fn generate_refund_receipts(
        &self,
        receipt: &Receipt,
        action_receipt: &ActionReceipt,
        result: &mut ActionResult,
    ) {
        const OVERFLOW_CHECKED_ERR: &str = "Overflow has already been checked.";
        let total_deposit = total_deposit(&action_receipt.actions).expect(OVERFLOW_CHECKED_ERR);
        let prepaid_gas = total_prepaid_gas(&action_receipt.actions).expect(OVERFLOW_CHECKED_ERR);
        let exec_gas = total_exec_fees(&self.config.transaction_costs, &action_receipt.actions)
            .expect(OVERFLOW_CHECKED_ERR)
            + self.config.transaction_costs.action_receipt_creation_config.exec_fee();
        let mut deposit_refund = if result.result.is_err() { total_deposit } else { 0 };
        let gas_refund = if result.result.is_err() {
            prepaid_gas + exec_gas - result.gas_burnt
        } else {
            prepaid_gas + exec_gas - result.gas_used
        };
        let mut gas_balance_refund = Balance::from(gas_refund) * action_receipt.gas_price;
        if action_receipt.signer_id == receipt.predecessor_id {
            // Merging 2 refunds
            deposit_refund += gas_balance_refund;
            gas_balance_refund = 0;
        }
        if deposit_refund > 0 {
            result.new_receipts.push(Receipt::new_refund(&receipt.predecessor_id, deposit_refund));
        }
        if gas_balance_refund > 0 {
            result
                .new_receipts
                .push(Receipt::new_refund(&action_receipt.signer_id, gas_balance_refund));
        }
    }

    fn process_receipt(
        &self,
        state_update: &mut TrieUpdate,
        apply_state: &ApplyState,
        receipt: &Receipt,
        new_receipts: &mut Vec<Receipt>,
        validator_proposals: &mut Vec<ValidatorStake>,
        total_rent_paid: &mut Balance,
    ) -> Result<Option<ExecutionOutcomeWithId>, StorageError> {
        let account_id = &receipt.receiver_id;
        match receipt.receipt {
            ReceiptEnum::Data(ref data_receipt) => {
                // Received a new data receipt.
                // Saving the data into the state keyed by the data_id.
                set_received_data(
                    state_update,
                    account_id,
                    &data_receipt.data_id,
                    &ReceivedData { data: data_receipt.data.clone() },
                );
                // Check if there is already a receipt that was postponed and was awaiting for the
                // given data_id.
                // If we don't have a postponed receipt yet, we don't need to do anything for now.
                if let Some(receipt_id) = get(
                    state_update,
                    &key_for_postponed_receipt_id(account_id, &data_receipt.data_id),
                )? {
                    // There is already a receipt that is awaiting for the just received data.
                    // Removing this pending data_id for the receipt from the state.
                    state_update
                        .remove(&key_for_postponed_receipt_id(account_id, &data_receipt.data_id));
                    // Checking how many input data items is pending for the receipt.
                    let pending_data_count: u32 =
                        get(state_update, &key_for_pending_data_count(account_id, &receipt_id))?
                            .ok_or_else(|| {
                                StorageError::StorageInconsistentState(
                                    "pending data count should be in the state".to_string(),
                                )
                            })?;
                    if pending_data_count == 1 {
                        // It was the last input data pending for this receipt. We'll cleanup
                        // some receipt related fields from the state and execute the receipt.

                        // Removing pending data count form the state.
                        state_update.remove(&key_for_pending_data_count(account_id, &receipt_id));
                        // Fetching the receipt itself.
                        let ready_receipt = get_receipt(state_update, account_id, &receipt_id)?
                            .ok_or_else(|| {
                                StorageError::StorageInconsistentState(
                                    "pending receipt should be in the state".to_string(),
                                )
                            })?;
                        // Removing the receipt from the state.
                        state_update.remove(&key_for_postponed_receipt(account_id, &receipt_id));
                        // Executing the receipt. It will read all the input data and clean it up
                        // from the state.
                        return self
                            .apply_action_receipt(
                                state_update,
                                apply_state,
                                &ready_receipt,
                                new_receipts,
                                validator_proposals,
                                total_rent_paid,
                            )
                            .map(Some);
                    } else {
                        // There is still some pending data for the receipt, so we update the
                        // pending data count in the state.
                        set(
                            state_update,
                            key_for_pending_data_count(account_id, &receipt_id),
                            &(pending_data_count - 1),
                        );
                    }
                }
            }
            ReceiptEnum::Action(ref action_receipt) => {
                // Received a new action receipt. We'll first check how many input data items
                // were already received before and saved in the state.
                // And if we have all input data, then we can immediately execute the receipt.
                // If not, then we will postpone this receipt for later.
                let mut pending_data_count = 0;
                for data_id in &action_receipt.input_data_ids {
                    if get_received_data(state_update, account_id, data_id)?.is_none() {
                        pending_data_count += 1;
                        // The data for a given data_id is not available, so we save a link to this
                        // receipt_id for the pending data_id into the state.
                        set(
                            state_update,
                            key_for_postponed_receipt_id(account_id, data_id),
                            &receipt.receipt_id,
                        )
                    }
                }
                if pending_data_count == 0 {
                    // All input data is available. Executing the receipt. It will cleanup
                    // input data from the state.
                    return self
                        .apply_action_receipt(
                            state_update,
                            apply_state,
                            receipt,
                            new_receipts,
                            validator_proposals,
                            total_rent_paid,
                        )
                        .map(Some);
                } else {
                    // Not all input data is available now.
                    // Save the counter for the number of pending input data items into the state.
                    set(
                        state_update,
                        key_for_pending_data_count(account_id, &receipt.receipt_id),
                        &pending_data_count,
                    );
                    // Save the receipt itself into the state.
                    set_receipt(state_update, &receipt);
                }
            }
        };
        // We didn't trigger execution, so we need to commit the state.
        state_update.commit();
        Ok(None)
    }

    /// Applies new singed transactions and incoming receipts for some chunk/shard on top of
    /// given root of the state.
    /// All new signed transactions should be valid and already verified by the chunk producer.
    /// If any transaction is invalid, it would return an `InvalidTxError`.
    /// Returns an `ApplyResult` that contains the new state root, trie changes,
    /// new outgoing receipts, total rent paid by all the affected accounts, execution outcomes for
    /// all transactions, local action receipts (generated from transactions with signer ==
    /// receivers) and incoming action receipts.
    pub fn apply(
        &self,
        mut state_update: TrieUpdate,
        apply_state: &ApplyState,
        prev_receipts: &[Receipt],
        transactions: &[SignedTransaction],
    ) -> Result<ApplyResult, InvalidTxErrorOrStorageError> {
        let mut new_receipts = Vec::new();
        let mut validator_proposals = vec![];
        let mut local_receipts = vec![];
        let mut tx_result = vec![];
        let mut total_rent_paid = 0;

        for signed_transaction in transactions {
            tx_result.push(self.process_transaction(
                &mut state_update,
                apply_state,
                signed_transaction,
                &mut local_receipts,
                &mut new_receipts,
                &mut total_rent_paid,
            )?);
        }

        for receipt in local_receipts.iter().chain(prev_receipts.iter()) {
            self.process_receipt(
                &mut state_update,
                apply_state,
                receipt,
                &mut new_receipts,
                &mut validator_proposals,
                &mut total_rent_paid,
            )?
            .into_iter()
            .for_each(|res| tx_result.push(res));
        }
        let trie_changes = state_update.finalize()?;
        Ok(ApplyResult {
            state_root: StateRoot { hash: trie_changes.new_root, num_parts: 9 }, /* TODO MOO */
            trie_changes,
            validator_proposals,
            new_receipts,
            tx_result,
            total_rent_paid,
        })
    }

    pub fn compute_storage_usage(&self, records: &[StateRecord]) -> HashMap<AccountId, u64> {
        let mut result = HashMap::new();
        let config = RuntimeFeesConfig::default().storage_usage_config;
        for record in records {
            let account_and_storage = match record {
                StateRecord::Account { account_id, .. } => {
                    Some((account_id.clone(), config.account_cost))
                }
                StateRecord::Data { key, value } => {
                    let key = from_base64(key).expect("Failed to decode key");
                    let value = from_base64(value).expect("Failed to decode value");
                    let separator =
                        (1..key.len()).find(|&x| key[x] == ACCOUNT_DATA_SEPARATOR[0]).unwrap();
                    let account_id = &key[1..separator];
                    let account_id =
                        String::from_utf8(account_id.to_vec()).expect("Invalid account id");
                    let data_key = &key[(separator + 1)..];
                    let storage_usage = config.data_record_cost
                        + config.key_cost_per_byte * (data_key.len() as u64)
                        + config.value_cost_per_byte * (value.len() as u64);
                    Some((account_id, storage_usage))
                }
                StateRecord::Contract { account_id, code } => {
                    let code = from_base64(&code).expect("Failed to decode wasm from base64");
                    Some((account_id.clone(), config.code_cost_per_byte * (code.len() as u64)))
                }
                StateRecord::AccessKey { account_id, public_key, access_key } => {
                    let public_key: PublicKey = public_key.clone();
                    let access_key: AccessKey = access_key.clone().into();
                    let storage_usage = config.data_record_cost
                        + config.key_cost_per_byte
                            * (public_key.try_to_vec().ok().unwrap_or_default().len() as u64)
                        + config.value_cost_per_byte
                            * (access_key.try_to_vec().ok().unwrap_or_default().len() as u64);
                    Some((account_id.clone(), storage_usage))
                }
                StateRecord::PostponedReceipt(_) => None,
                StateRecord::ReceivedData { .. } => None,
            };
            if let Some((account, storage_usage)) = account_and_storage {
                *result.entry(account).or_default() += storage_usage;
            }
        }
        result
    }

    /// Balances are account, publickey, initial_balance, initial_tx_stake
    pub fn apply_genesis_state(
        &self,
        mut state_update: TrieUpdate,
        validators: &[(AccountId, BlsPublicKey, Balance)],
        records: &[StateRecord],
    ) -> (StoreUpdate, StateRoot) {
        let mut postponed_receipts: Vec<Receipt> = vec![];
        for record in records {
            match record.clone() {
                StateRecord::Account { account_id, account } => {
                    set_account(&mut state_update, &account_id, &account.into());
                }
                StateRecord::Data { key, value } => {
                    state_update.set(
                        from_base64(&key).expect("Failed to decode key"),
                        DBValue::from_vec(from_base64(&value).expect("Failed to decode value")),
                    );
                }
                StateRecord::Contract { account_id, code } => {
                    let code = ContractCode::new(
                        from_base64(&code).expect("Failed to decode wasm from base64"),
                    );
                    set_code(&mut state_update, &account_id, &code);
                }
                StateRecord::AccessKey { account_id, public_key, access_key } => {
                    set_access_key(&mut state_update, &account_id, &public_key, &access_key.into());
                }
                StateRecord::PostponedReceipt(receipt) => {
                    // Delaying processing postponed receipts, until we process all data first
                    postponed_receipts
                        .push((*receipt).try_into().expect("Failed to convert receipt from view"));
                }
                StateRecord::ReceivedData { account_id, data_id, data } => {
                    set_received_data(
                        &mut state_update,
                        &account_id,
                        &data_id.into(),
                        &ReceivedData { data },
                    );
                }
            }
        }
        for (account_id, storage_usage) in self.compute_storage_usage(records) {
            let mut account = get_account(&state_update, &account_id)
                .expect("Genesis storage error")
                .expect("Account must exist");
            account.storage_usage = storage_usage;
            set_account(&mut state_update, &account_id, &account);
        }
        // Processing postponed receipts after we stored all received data
        for receipt in postponed_receipts {
            let account_id = &receipt.receiver_id;
            let action_receipt = match &receipt.receipt {
                ReceiptEnum::Action(a) => a,
                _ => panic!("Expected action receipt"),
            };
            // Logic similar to `apply_receipt`
            let mut pending_data_count = 0;
            for data_id in &action_receipt.input_data_ids {
                if get_received_data(&state_update, account_id, data_id)
                    .expect("Genesis storage error")
                    .is_none()
                {
                    pending_data_count += 1;
                    set(
                        &mut state_update,
                        key_for_postponed_receipt_id(account_id, data_id),
                        &receipt.receipt_id,
                    )
                }
            }
            if pending_data_count == 0 {
                panic!("Postponed receipt should have pending data")
            } else {
                set(
                    &mut state_update,
                    key_for_pending_data_count(account_id, &receipt.receipt_id),
                    &pending_data_count,
                );
                set_receipt(&mut state_update, &receipt);
            }
        }

        for (account_id, _, amount) in validators {
            let mut account: Account = get_account(&state_update, account_id)
                .expect("Genesis storage error")
                .expect("account must exist");
            account.locked = *amount;
            set_account(&mut state_update, account_id, &account);
        }
        let trie = state_update.trie.clone();
        let state_update_state = state_update
            .finalize()
            .expect("Genesis state update failed")
            .into(trie)
            .expect("Genesis state update failed");
        (
            state_update_state.0,
            StateRoot { hash: state_update_state.1, num_parts: 9 /* TODO MOO */ },
        )
    }
}

#[cfg(test)]
mod tests {
    use near_primitives::hash::hash;
    use near_primitives::types::MerkleHash;
    use near_store::test_utils::create_trie;
    use testlib::runtime_utils::bob_account;

    use super::*;

    #[test]
    fn test_get_and_set_accounts() {
        let trie = create_trie();
        let mut state_update = TrieUpdate::new(trie, MerkleHash::default());
        let test_account = Account::new(10, hash(&[]), 0);
        let account_id = bob_account();
        set_account(&mut state_update, &account_id, &test_account);
        let get_res = get_account(&state_update, &account_id).unwrap().unwrap();
        assert_eq!(test_account, get_res);
    }

    #[test]
    fn test_get_account_from_trie() {
        let trie = create_trie();
        let root = MerkleHash::default();
        let mut state_update = TrieUpdate::new(trie.clone(), root);
        let test_account = Account::new(10, hash(&[]), 0);
        let account_id = bob_account();
        set_account(&mut state_update, &account_id, &test_account);
        let (store_update, new_root) = state_update.finalize().unwrap().into(trie.clone()).unwrap();
        store_update.commit().unwrap();
        let new_state_update = TrieUpdate::new(trie.clone(), new_root);
        let get_res = get_account(&new_state_update, &account_id).unwrap().unwrap();
        assert_eq!(test_account, get_res);
    }
}<|MERGE_RESOLUTION|>--- conflicted
+++ resolved
@@ -306,14 +306,15 @@
         apply_state: &ApplyState,
         signed_transaction: &SignedTransaction,
         new_local_receipts: &mut Vec<Receipt>,
-<<<<<<< HEAD
         new_receipts: &mut Vec<Receipt>,
         total_rent_paid: &mut Balance,
     ) -> Result<ExecutionOutcomeWithId, InvalidTxErrorOrStorageError> {
+        near_metrics::inc_counter(&metrics::TRANSACTION_PROCESSED_TOTAL);
         let outcome =
             match self.verify_and_charge_transaction(state_update, apply_state, signed_transaction)
             {
                 Ok(verification_result) => {
+                    near_metrics::inc_counter(&metrics::TRANSACTION_PROCESSED_SUCCESSFULLY_TOTAL);
                     state_update.commit();
                     let transaction = &signed_transaction.transaction;
                     let receipt = Receipt {
@@ -345,42 +346,13 @@
                     }
                 }
                 Err(e) => {
+                    near_metrics::inc_counter(&metrics::TRANSACTION_PROCESSED_FAILED_TOTAL);
                     state_update.rollback();
                     return Err(e);
                 }
             };
         Self::print_log(&outcome.logs);
         Ok(ExecutionOutcomeWithId { id: signed_transaction.get_hash(), outcome })
-=======
-        new_receipts: &mut HashMap<ShardId, Vec<Receipt>>,
-    ) -> TransactionLog {
-        near_metrics::inc_counter(&metrics::TRANSACTION_PROCESSED_TOTAL);
-        let mut result = TransactionResult::default();
-        match self.apply_signed_transaction(state_update, apply_state, signed_transaction) {
-            Ok(receipt) => {
-                near_metrics::inc_counter(&metrics::TRANSACTION_PROCESSED_SUCCESSFULLY_TOTAL);
-                result.receipts.push(receipt.receipt_id);
-                if receipt.receiver_id == signed_transaction.transaction.signer_id {
-                    new_local_receipts.push(receipt);
-                } else {
-                    new_receipts
-                        .entry(account_to_shard_id(&receipt.receiver_id))
-                        .or_insert_with(|| vec![])
-                        .push(receipt);
-                }
-                state_update.commit();
-                result.status = TransactionStatus::Completed;
-            }
-            Err(s) => {
-                near_metrics::inc_counter(&metrics::TRANSACTION_PROCESSED_FAILED_TOTAL);
-                state_update.rollback();
-                result.logs.push(format!("Runtime error: {}", s));
-                result.status = TransactionStatus::Failed;
-            }
-        };
-        Self::print_log(&result.logs);
-        TransactionLog { hash: signed_transaction.get_hash(), result }
->>>>>>> 731fa47b
     }
 
     fn apply_action(
@@ -424,12 +396,8 @@
                 action_create_account(apply_state, account, actor_id, receipt, &mut result);
             }
             Action::DeployContract(deploy_contract) => {
-<<<<<<< HEAD
+                near_metrics::inc_counter(&metrics::ACTION_DEPLOY_CONTRACT_TOTAL);
                 action_deploy_contract(state_update, account, &account_id, deploy_contract)?;
-=======
-                near_metrics::inc_counter(&metrics::ACTION_DEPLOY_CONTRACT_TOTAL);
-                action_deploy_contract(state_update, account, &account_id, deploy_contract);
->>>>>>> 731fa47b
             }
             Action::FunctionCall(function_call) => {
                 near_metrics::inc_counter(&metrics::ACTION_FUNCTION_CALL_TOTAL);
@@ -457,19 +425,12 @@
                 action_stake(account, &mut result, account_id, stake);
             }
             Action::AddKey(add_key) => {
-<<<<<<< HEAD
+                near_metrics::inc_counter(&metrics::ACTION_ADD_KEY_TOTAL);
                 action_add_key(state_update, account, &mut result, account_id, add_key)?;
-            }
-            Action::DeleteKey(delete_key) => {
-                action_delete_key(state_update, account, &mut result, account_id, delete_key)?;
-=======
-                near_metrics::inc_counter(&metrics::ACTION_ADD_KEY_TOTAL);
-                action_add_key(state_update, account, &mut result, account_id, add_key);
             }
             Action::DeleteKey(delete_key) => {
                 near_metrics::inc_counter(&metrics::ACTION_DELETE_KEY_TOTAL);
-                action_delete_key(state_update, account, &mut result, account_id, delete_key);
->>>>>>> 731fa47b
+                action_delete_key(state_update, account, &mut result, account_id, delete_key)?;
             }
             Action::DeleteAccount(delete_account) => {
                 near_metrics::inc_counter(&metrics::ACTION_DELETE_ACCOUNT_TOTAL);
