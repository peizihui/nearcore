--- conflicted
+++ resolved
@@ -333,15 +333,10 @@
     pub gas_limit: GasUsage,
     /// Initial gas price.
     pub gas_price: Balance,
-<<<<<<< HEAD
+    /// Criterion for kicking out validators (this is a number between 0 and 100)
+    pub validator_kickout_threshold: u8,
     /// Gas price adjustment rate
     pub gas_price_adjustment_rate: u8,
-    /// Criterion for kicking out validators
-    pub validator_kickout_threshold: f64,
-=======
-    /// Criterion for kicking out validators (this is a number between 0 and 100)
-    pub validator_kickout_threshold: u8,
->>>>>>> 7e708037
     /// Runtime configuration (mostly economics constants).
     pub runtime_config: RuntimeConfig,
     /// List of initial validators.
