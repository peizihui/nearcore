use std::cmp::Ordering;
use std::collections::{HashMap, HashSet};
use std::convert::{TryFrom, TryInto};
use std::fs::File;
use std::io::Read;
use std::path::{Path, PathBuf};
use std::sync::{Arc, RwLock};

use borsh::ser::BorshSerialize;
use borsh::BorshDeserialize;
use log::debug;

use near_chain::types::ApplyTransactionResult;
use near_chain::{BlockHeader, Error, ErrorKind, RuntimeAdapter, Weight};
use near_crypto::{PublicKey, Signature};
use near_epoch_manager::{BlockInfo, EpochConfig, EpochError, EpochManager, RewardCalculator};
use near_pool::types::PoolIterator;
use near_primitives::account::{AccessKey, Account};
use near_primitives::block::Approval;
use near_primitives::challenge::{ChallengesResult, SlashedValidator};
use near_primitives::errors::{InvalidTxError, RuntimeError};
use near_primitives::hash::{hash, CryptoHash};
use near_primitives::receipt::Receipt;
use near_primitives::serialize::from_base64;
use near_primitives::sharding::ShardChunkHeader;
use near_primitives::transaction::SignedTransaction;
use near_primitives::types::{
    AccountId, Balance, BlockIndex, EpochId, Gas, MerkleHash, ShardId, StateRoot, StateRootNode,
    ValidatorStake,
};
use near_primitives::utils::{prefix_for_access_key, ACCOUNT_DATA_SEPARATOR};
use near_primitives::views::{
    AccessKeyInfoView, CallResult, EpochValidatorInfo, QueryError, QueryResponse,
    QueryResponseKind, ViewStateResult,
};
use near_store::{
    get_access_key_raw, ColState, PartialStorage, Store, StoreUpdate, Trie, TrieUpdate,
    WrappedTrieChanges,
};
use node_runtime::adapter::ViewRuntimeAdapter;
use node_runtime::state_viewer::TrieViewer;
use node_runtime::{ApplyState, Runtime, StateRecord, ValidatorAccountsUpdate};

use crate::config::GenesisConfig;
use crate::shard_tracker::{account_id_to_shard_id, ShardTracker};

const POISONED_LOCK_ERR: &str = "The lock was poisoned.";
const STATE_DUMP_FILE: &str = "state_dump";
const GENESIS_ROOTS_FILE: &str = "genesis_roots";

/// Defines Nightshade state transition, validator rotation and block weight for fork choice rule.
/// TODO: this possibly should be merged with the runtime cargo or at least reconciled on the interfaces.
pub struct NightshadeRuntime {
    genesis_config: GenesisConfig,
    home_dir: PathBuf,

    store: Arc<Store>,
    pub trie: Arc<Trie>,
    trie_viewer: TrieViewer,
    pub runtime: Runtime,
    epoch_manager: Arc<RwLock<EpochManager>>,
    shard_tracker: ShardTracker,
    /// Subscriptions to prefixes in the state.
    subscriptions: HashSet<Vec<u8>>,
}

impl NightshadeRuntime {
    pub fn new(
        home_dir: &Path,
        store: Arc<Store>,
        genesis_config: GenesisConfig,
        initial_tracking_accounts: Vec<AccountId>,
        initial_tracking_shards: Vec<ShardId>,
    ) -> Self {
        let trie = Arc::new(Trie::new(store.clone()));
        let runtime = Runtime::new(genesis_config.runtime_config.clone());
        let trie_viewer = TrieViewer::new();
        let num_shards = genesis_config.block_producers_per_shard.len() as ShardId;
        let initial_epoch_config = EpochConfig {
            epoch_length: genesis_config.epoch_length,
            num_shards,
            num_block_producers: genesis_config.num_block_producers,
            block_producers_per_shard: genesis_config.block_producers_per_shard.clone(),
            avg_hidden_validators_per_shard: genesis_config.avg_fisherman_per_shard.clone(),
            block_producer_kickout_threshold: genesis_config.block_producer_kickout_threshold,
            chunk_producer_kickout_threshold: genesis_config.chunk_producer_kickout_threshold,
            fishermen_threshold: genesis_config.fishermen_threshold,
        };
        let reward_calculator = RewardCalculator {
            max_inflation_rate: genesis_config.max_inflation_rate,
            num_blocks_per_year: genesis_config.num_blocks_per_year,
            epoch_length: genesis_config.epoch_length,
            validator_reward_percentage: 100 - genesis_config.developer_reward_percentage,
            protocol_reward_percentage: genesis_config.protocol_reward_percentage,
            protocol_treasury_account: genesis_config.protocol_treasury_account.to_string(),
        };
        let epoch_manager = Arc::new(RwLock::new(
            EpochManager::new(
                store.clone(),
                initial_epoch_config,
                reward_calculator,
                genesis_config
                    .validators
                    .iter()
                    .map(|account_info| ValidatorStake {
                        account_id: account_info.account_id.clone(),
                        public_key: account_info
                            .public_key
                            .clone()
                            .try_into()
                            .expect("Failed to deserialize validator public key"),
                        amount: account_info.amount,
                    })
                    .collect(),
            )
            .expect("Failed to start Epoch Manager"),
        ));
        let shard_tracker = ShardTracker::new(
            initial_tracking_accounts,
            initial_tracking_shards,
            EpochId::default(),
            epoch_manager.clone(),
            num_shards,
        );
        NightshadeRuntime {
            genesis_config,
            home_dir: home_dir.to_path_buf(),
            store,
            trie,
            runtime,
            trie_viewer,
            epoch_manager,
            shard_tracker,
            subscriptions: HashSet::new(),
        }
    }

    fn genesis_state_from_dump(&self) -> (StoreUpdate, Vec<StateRoot>) {
        let store_update = self.store.store_update();
        let mut state_file = self.home_dir.clone();
        state_file.push(STATE_DUMP_FILE);
        self.store
            .load_from_file(ColState, state_file.as_path())
            .expect("Failed to read state dump");
        let mut roots_files = self.home_dir.clone();
        roots_files.push(GENESIS_ROOTS_FILE);
        let mut file = File::open(roots_files).expect("Failed to open genesis roots file.");
        let mut data = vec![];
        file.read_to_end(&mut data).expect("Failed to read genesis roots file.");
        let state_roots: Vec<StateRoot> =
            BorshDeserialize::try_from_slice(&data).expect("Failed to deserialize genesis roots");
        (store_update, state_roots)
    }

    fn genesis_state_from_records(&self) -> (StoreUpdate, Vec<StateRoot>) {
        let mut store_update = self.store.store_update();
        let mut state_roots = vec![];
        let num_shards = self.genesis_config.block_producers_per_shard.len() as ShardId;
        let mut shard_records: Vec<Vec<StateRecord>> = (0..num_shards).map(|_| vec![]).collect();
        let mut has_protocol_account = false;
        for record in self.genesis_config.records.iter() {
            shard_records[state_record_to_shard_id(record, num_shards) as usize]
                .push(record.clone());
            if let StateRecord::Account { account_id, .. } = record {
                if account_id == &self.genesis_config.protocol_treasury_account {
                    has_protocol_account = true;
                }
            }
        }
        assert!(has_protocol_account, "Genesis spec doesn't have protocol treasury account");
        for shard_id in 0..num_shards {
            let validators = self
                .genesis_config
                .validators
                .iter()
                .filter_map(|account_info| {
                    if self.account_id_to_shard_id(&account_info.account_id) == shard_id {
                        Some((
                            account_info.account_id.clone(),
                            account_info.public_key.clone(),
                            account_info.amount,
                        ))
                    } else {
                        None
                    }
                })
                .collect::<Vec<_>>();
            let state_update = TrieUpdate::new(self.trie.clone(), MerkleHash::default());
            let (shard_store_update, state_root) = self.runtime.apply_genesis_state(
                state_update,
                &validators,
                &shard_records[shard_id as usize],
            );
            store_update.merge(shard_store_update);
            state_roots.push(state_root);
        }
        (store_update, state_roots)
    }

    /// Processes state update.
    fn process_state_update(
        &self,
        trie: Arc<Trie>,
        state_root: CryptoHash,
        shard_id: ShardId,
        block_index: BlockIndex,
        block_timestamp: u64,
        prev_block_hash: &CryptoHash,
        receipts: &[Receipt],
        transactions: &[SignedTransaction],
        last_validator_proposals: &[ValidatorStake],
        gas_price: Balance,
        gas_limit: Gas,
        challenges_result: &ChallengesResult,
    ) -> Result<ApplyTransactionResult, Error> {
        let validator_accounts_update = {
            let mut epoch_manager = self.epoch_manager.write().expect(POISONED_LOCK_ERR);
            debug!(target: "runtime",
                   "block index: {}, is next_block_epoch_start {}",
                   block_index,
                   epoch_manager.is_next_block_epoch_start(prev_block_hash).unwrap()
            );

            let mut slashing_info: HashMap<_, _> = challenges_result
                .iter()
                .filter_map(|s| {
                    if self.account_id_to_shard_id(&s.account_id) == shard_id && !s.is_double_sign {
                        Some((s.account_id.clone(), None))
                    } else {
                        None
                    }
                })
                .collect();

            if epoch_manager.is_next_block_epoch_start(prev_block_hash)? {
                let (stake_info, validator_reward, double_sign_slashing_info) =
                    epoch_manager.compute_stake_return_info(prev_block_hash)?;
                let stake_info = stake_info
                    .into_iter()
                    .filter(|(account_id, _)| self.account_id_to_shard_id(account_id) == shard_id)
                    .collect();
                let validator_rewards = validator_reward
                    .into_iter()
                    .filter(|(account_id, _)| self.account_id_to_shard_id(account_id) == shard_id)
                    .collect();
                let last_proposals = last_validator_proposals
                    .iter()
                    .filter(|v| self.account_id_to_shard_id(&v.account_id) == shard_id)
                    .fold(HashMap::new(), |mut acc, v| {
                        acc.insert(v.account_id.clone(), v.amount);
                        acc
                    });
                let double_sign_slashing_info: HashMap<_, _> = double_sign_slashing_info
                    .into_iter()
                    .filter(|(account_id, _)| self.account_id_to_shard_id(account_id) == shard_id)
                    .map(|(account_id, stake)| (account_id, Some(stake)))
                    .collect();
                slashing_info.extend(double_sign_slashing_info);
                Some(ValidatorAccountsUpdate {
                    stake_info,
                    validator_rewards,
                    last_proposals,
                    protocol_treasury_account_id: Some(
                        self.genesis_config.protocol_treasury_account.clone(),
                    )
                    .filter(|account_id| self.account_id_to_shard_id(account_id) == shard_id),
                    slashing_info,
                })
            } else if !challenges_result.is_empty() {
                Some(ValidatorAccountsUpdate {
                    stake_info: Default::default(),
                    validator_rewards: Default::default(),
                    last_proposals: Default::default(),
                    protocol_treasury_account_id: None,
                    slashed_accounts: challenges_result
                        .iter()
                        .filter(|account_id| self.account_id_to_shard_id(account_id) == shard_id)
                        .map(Clone::clone)
                        .collect(),
                })
            } else {
<<<<<<< HEAD
                if !challenges_result.is_empty() {
                    Some(ValidatorAccountsUpdate {
                        stake_info: Default::default(),
                        validator_rewards: Default::default(),
                        last_proposals: Default::default(),
                        protocol_treasury_account_id: None,
                        slashing_info,
                    })
                } else {
                    None
                }
=======
                None
>>>>>>> d869465f
            }
        };

        let apply_state = ApplyState {
            block_index,
            epoch_length: self.genesis_config.epoch_length,
            gas_price,
            block_timestamp,
            gas_limit: Some(gas_limit),
        };

        let apply_result = self
            .runtime
            .apply(
                trie.clone(),
                state_root,
                &validator_accounts_update,
                &apply_state,
                &receipts,
                &transactions,
                &self.subscriptions,
            )
            .map_err(|e| match e {
                RuntimeError::InvalidTxError(_) => ErrorKind::InvalidTransactions,
                RuntimeError::BalanceMismatch(e) => panic!("{}", e),
                // TODO: process gracefully
                RuntimeError::UnexpectedIntegerOverflow => {
                    panic!("RuntimeError::UnexpectedIntegerOverflow")
                }
                RuntimeError::StorageError(_) => ErrorKind::StorageError,
            })?;

        // Sort the receipts into appropriate outgoing shards.
        let mut receipt_result = HashMap::default();
        for receipt in apply_result.new_receipts {
            receipt_result
                .entry(self.account_id_to_shard_id(&receipt.receiver_id))
                .or_insert_with(|| vec![])
                .push(receipt);
        }
        let total_gas_burnt =
            apply_result.outcomes.iter().map(|tx_result| tx_result.outcome.gas_burnt).sum();

        let result = ApplyTransactionResult {
            trie_changes: WrappedTrieChanges::new(self.trie.clone(), apply_result.trie_changes),
            new_root: apply_result.state_root,
            outcomes: apply_result.outcomes,
            receipt_result,
            validator_proposals: apply_result.validator_proposals,
            total_gas_burnt,
            total_rent_paid: apply_result.stats.total_rent_paid,
            total_validator_reward: apply_result.stats.total_validator_reward,
            total_balance_burnt: apply_result.stats.total_balance_burnt
                + apply_result.stats.total_balance_slashed,
            proof: trie.recorded_storage(),
        };

        Ok(result)
    }
}

pub fn state_record_to_shard_id(state_record: &StateRecord, num_shards: ShardId) -> ShardId {
    match &state_record {
        StateRecord::Account { account_id, .. }
        | StateRecord::AccessKey { account_id, .. }
        | StateRecord::Contract { account_id, .. }
        | StateRecord::ReceivedData { account_id, .. } => {
            account_id_to_shard_id(account_id, num_shards)
        }
        StateRecord::Data { key, .. } => {
            let key = from_base64(key).unwrap();
            let separator = (1..key.len())
                .find(|&x| key[x] == ACCOUNT_DATA_SEPARATOR[0])
                .expect("Invalid data record");
            account_id_to_shard_id(
                &String::from_utf8(key[1..separator].to_vec()).expect("Must be account id"),
                num_shards,
            )
        }
        StateRecord::PostponedReceipt(receipt) => {
            account_id_to_shard_id(&receipt.receiver_id, num_shards)
        }
    }
}

impl RuntimeAdapter for NightshadeRuntime {
    fn genesis_state(&self) -> (StoreUpdate, Vec<StateRoot>) {
        let has_records = !self.genesis_config.records.is_empty();
        let has_dump = {
            let mut state_dump = self.home_dir.clone();
            state_dump.push(STATE_DUMP_FILE);
            state_dump.exists()
        };
        if has_dump {
            if has_records {
                log::warn!("Found both records in genesis config and the state dump file. Will ignore the records.");
            }
            self.genesis_state_from_dump()
        } else if has_records {
            self.genesis_state_from_records()
        } else {
            panic!("Found neither records in the config nor the state dump file. Either one should be present")
        }
    }

    fn compute_block_weight(
        &self,
        prev_header: &BlockHeader,
        header: &BlockHeader,
    ) -> Result<Weight, Error> {
        let mut epoch_manager = self.epoch_manager.write().expect(POISONED_LOCK_ERR);
        let validator = epoch_manager
            .get_block_producer_info(&header.inner_lite.epoch_id, header.inner_lite.height)?;
        if !header.verify_block_producer(&validator.public_key) {
            return Err(ErrorKind::InvalidBlockProposer.into());
        }
        Ok(prev_header.inner_rest.total_weight.next(header.num_approvals() as u128))
    }

    fn verify_validator_signature(
        &self,
        epoch_id: &EpochId,
        last_known_block_hash: &CryptoHash,
        account_id: &AccountId,
        data: &[u8],
        signature: &Signature,
    ) -> Result<bool, Error> {
        let (validator, is_slashed) =
            self.get_validator_by_account_id(epoch_id, last_known_block_hash, account_id)?;
        if is_slashed {
            return Ok(false);
        }
        Ok(signature.verify(data, &validator.public_key))
    }

    fn verify_validator_or_fisherman_signature(
        &self,
        epoch_id: &EpochId,
        last_known_block_hash: &CryptoHash,
        account_id: &AccountId,
        data: &[u8],
        signature: &Signature,
    ) -> Result<bool, Error> {
        match self.verify_validator_signature(
            epoch_id,
            last_known_block_hash,
            account_id,
            data,
            signature,
        ) {
            Err(e) if e.kind() == ErrorKind::NotAValidator => {
                let (fisherman, is_slashed) =
                    self.get_fisherman_by_account_id(epoch_id, last_known_block_hash, account_id)?;
                if is_slashed {
                    return Ok(false);
                }
                Ok(signature.verify(data, &fisherman.public_key))
            }
            other => other,
        }
    }

    fn verify_header_signature(&self, header: &BlockHeader) -> Result<bool, Error> {
        let mut epoch_manager = self.epoch_manager.write().expect(POISONED_LOCK_ERR);
        let block_producer = epoch_manager
            .get_block_producer_info(&header.inner_lite.epoch_id, header.inner_lite.height)?;
        let slashed = match epoch_manager.get_slashed_validators(&header.prev_hash) {
            Ok(slashed) => slashed,
            Err(_) => return Err(EpochError::MissingBlock(header.prev_hash).into()),
        };
        if slashed.contains_key(&block_producer.account_id) {
            return Ok(false);
        }
        Ok(header.signature.verify(header.hash.as_ref(), &block_producer.public_key))
    }

    fn verify_chunk_header_signature(&self, header: &ShardChunkHeader) -> Result<bool, Error> {
        let epoch_id = self.get_epoch_id_from_prev_block(&header.inner.prev_block_hash)?;
        let mut epoch_manager = self.epoch_manager.write().expect(POISONED_LOCK_ERR);
        if let Ok(chunk_producer) = epoch_manager.get_chunk_producer_info(
            &epoch_id,
            header.inner.height_created,
            header.inner.shard_id,
        ) {
            let slashed = epoch_manager.get_slashed_validators(&header.inner.prev_block_hash)?;
            if slashed.contains_key(&chunk_producer.account_id) {
                return Ok(false);
            }
            Ok(header.signature.verify(header.chunk_hash().as_ref(), &chunk_producer.public_key))
        } else {
            Err(ErrorKind::NotAValidator.into())
        }
    }

    fn verify_approval_signature(
        &self,
        epoch_id: &EpochId,
        prev_block_hash: &CryptoHash,
        approvals: &[Approval],
    ) -> Result<bool, Error> {
        let mut epoch_manager = self.epoch_manager.write().expect(POISONED_LOCK_ERR);
        let info = epoch_manager
            .get_all_block_producer_info(epoch_id, prev_block_hash)
            .map_err(Error::from)?;
        let approvals_hash_map =
            approvals.iter().map(|x| (x.account_id.clone(), x)).collect::<HashMap<_, _>>();
        let mut signatures_verified = 0;
        for (validator, is_slashed) in info.into_iter() {
            if !is_slashed {
                if let Some(approval) = approvals_hash_map.get(&validator.account_id) {
                    if &approval.parent_hash != prev_block_hash {
                        return Ok(false);
                    }
                    if !approval.signature.verify(
                        Approval::get_data_for_sig(&approval.parent_hash, &approval.reference_hash)
                            .as_ref(),
                        &validator.public_key,
                    ) {
                        return Ok(false);
                    }
                    signatures_verified += 1;
                }
            }
        }
        Ok(signatures_verified == approvals.len())
    }

    fn get_epoch_block_producers(
        &self,
        epoch_id: &EpochId,
        last_known_block_hash: &CryptoHash,
    ) -> Result<Vec<(ValidatorStake, bool)>, Error> {
        let mut epoch_manager = self.epoch_manager.write().expect(POISONED_LOCK_ERR);
        epoch_manager.get_all_block_producers(epoch_id, last_known_block_hash).map_err(Error::from)
    }

    fn get_block_producer(
        &self,
        epoch_id: &EpochId,
        height: BlockIndex,
    ) -> Result<AccountId, Error> {
        let mut epoch_manager = self.epoch_manager.write().expect(POISONED_LOCK_ERR);
        Ok(epoch_manager.get_block_producer_info(epoch_id, height)?.account_id)
    }

    fn get_chunk_producer(
        &self,
        epoch_id: &EpochId,
        height: BlockIndex,
        shard_id: ShardId,
    ) -> Result<AccountId, Error> {
        let mut epoch_manager = self.epoch_manager.write().expect(POISONED_LOCK_ERR);
        Ok(epoch_manager.get_chunk_producer_info(epoch_id, height, shard_id)?.account_id)
    }

    fn get_num_missing_blocks(
        &self,
        epoch_id: &EpochId,
        last_known_block_hash: &CryptoHash,
        account_id: &AccountId,
    ) -> Result<u64, Error> {
        let mut epoch_manager = self.epoch_manager.write().expect(POISONED_LOCK_ERR);
        epoch_manager
            .get_num_missing_blocks(epoch_id, last_known_block_hash, account_id)
            .map_err(Error::from)
    }

    fn get_validator_by_account_id(
        &self,
        epoch_id: &EpochId,
        last_known_block_hash: &CryptoHash,
        account_id: &AccountId,
    ) -> Result<(ValidatorStake, bool), Error> {
        let mut epoch_manager = self.epoch_manager.write().expect(POISONED_LOCK_ERR);
        match epoch_manager.get_validator_by_account_id(epoch_id, account_id) {
            Ok(Some(validator)) => {
                let slashed = epoch_manager.get_slashed_validators(&last_known_block_hash)?;
                Ok((validator, slashed.contains_key(account_id)))
            }
            Ok(None) => Err(ErrorKind::NotAValidator.into()),
            Err(e) => Err(e.into()),
        }
    }

    fn get_fisherman_by_account_id(
        &self,
        epoch_id: &EpochId,
        last_known_block_hash: &CryptoHash,
        account_id: &AccountId,
    ) -> Result<(ValidatorStake, bool), Error> {
        let mut epoch_manager = self.epoch_manager.write().expect(POISONED_LOCK_ERR);
        match epoch_manager.get_fisherman_by_account_id(epoch_id, account_id) {
            Ok(Some(fisherman)) => {
                let slashed = epoch_manager.get_slashed_validators(&last_known_block_hash)?;
                Ok((fisherman, slashed.contains_key(account_id)))
            }
            Ok(None) => Err(ErrorKind::NotAValidator.into()),
            Err(e) => Err(e.into()),
        }
    }

    fn num_shards(&self) -> ShardId {
        // TODO: should be dynamic.
        self.genesis_config.block_producers_per_shard.len() as ShardId
    }

    fn num_total_parts(&self, parent_hash: &CryptoHash) -> usize {
        let mut epoch_manager = self.epoch_manager.write().expect(POISONED_LOCK_ERR);
        let epoch_id = epoch_manager.get_epoch_id_from_prev_block(parent_hash).unwrap();
        if let Ok(block_producers) = epoch_manager.get_all_block_producers(&epoch_id, &parent_hash)
        {
            let ret = block_producers.len();
            if ret > 1 {
                ret
            } else {
                2
            }
        } else {
            2
        }
    }

    fn num_data_parts(&self, parent_hash: &CryptoHash) -> usize {
        let total_parts = self.num_total_parts(parent_hash);
        if total_parts <= 3 {
            1
        } else {
            (total_parts - 1) / 3
        }
    }

    fn account_id_to_shard_id(&self, account_id: &AccountId) -> ShardId {
        account_id_to_shard_id(account_id, self.num_shards())
    }

    fn get_part_owner(&self, parent_hash: &CryptoHash, part_id: u64) -> Result<String, Error> {
        let mut epoch_manager = self.epoch_manager.write().expect(POISONED_LOCK_ERR);
        let epoch_id = epoch_manager.get_epoch_id_from_prev_block(parent_hash)?;
        let block_producers = epoch_manager.get_all_block_producers(&epoch_id, parent_hash)?;
        Ok(block_producers[part_id as usize % block_producers.len()].0.account_id.clone())
    }

    fn cares_about_shard(
        &self,
        account_id: Option<&AccountId>,
        parent_hash: &CryptoHash,
        shard_id: ShardId,
        is_me: bool,
    ) -> bool {
        self.shard_tracker.care_about_shard(account_id, parent_hash, shard_id, is_me)
    }

    fn will_care_about_shard(
        &self,
        account_id: Option<&AccountId>,
        parent_hash: &CryptoHash,
        shard_id: ShardId,
        is_me: bool,
    ) -> bool {
        self.shard_tracker.will_care_about_shard(account_id, parent_hash, shard_id, is_me)
    }

    fn is_next_block_epoch_start(&self, parent_hash: &CryptoHash) -> Result<bool, Error> {
        let mut epoch_manager = self.epoch_manager.write().expect(POISONED_LOCK_ERR);
        epoch_manager.is_next_block_epoch_start(parent_hash).map_err(Error::from)
    }

    fn get_epoch_id_from_prev_block(&self, parent_hash: &CryptoHash) -> Result<EpochId, Error> {
        let mut epoch_manager = self.epoch_manager.write().expect(POISONED_LOCK_ERR);
        epoch_manager.get_epoch_id_from_prev_block(parent_hash).map_err(Error::from)
    }

    fn get_next_epoch_id_from_prev_block(
        &self,
        parent_hash: &CryptoHash,
    ) -> Result<EpochId, Error> {
        let mut epoch_manager = self.epoch_manager.write().expect(POISONED_LOCK_ERR);
        epoch_manager.get_next_epoch_id_from_prev_block(parent_hash).map_err(Error::from)
    }

    fn get_epoch_start_height(&self, block_hash: &CryptoHash) -> Result<BlockIndex, Error> {
        let mut epoch_manager = self.epoch_manager.write().expect(POISONED_LOCK_ERR);
        epoch_manager.get_epoch_start_height(block_hash).map_err(Error::from)
    }

    fn get_epoch_inflation(&self, epoch_id: &EpochId) -> Result<Balance, Error> {
        let mut epoch_manager = self.epoch_manager.write().expect(POISONED_LOCK_ERR);
        Ok(epoch_manager.get_epoch_inflation(epoch_id)?)
    }

    fn push_final_block_back_if_needed(
        &self,
        parent_hash: CryptoHash,
        last_final_hash: CryptoHash,
    ) -> Result<CryptoHash, Error> {
        let mut epoch_manager = self.epoch_manager.write().expect(POISONED_LOCK_ERR);
        Ok(epoch_manager.push_final_block_back_if_needed(parent_hash, last_final_hash)?)
    }

    fn validate_tx(
        &self,
        block_index: BlockIndex,
        block_timestamp: u64,
        gas_price: Balance,
        state_root: StateRoot,
        transaction: &SignedTransaction,
    ) -> Result<Option<InvalidTxError>, Error> {
        let mut state_update = TrieUpdate::new(self.trie.clone(), state_root);
        let apply_state = ApplyState {
            block_index,
            epoch_length: self.genesis_config.epoch_length,
            gas_price,
            block_timestamp,
            // NOTE: verify transaction doesn't use gas limit
            gas_limit: None,
        };

        match self.runtime.verify_and_charge_transaction(
            &mut state_update,
            &apply_state,
            &transaction,
        ) {
            Ok(_) => Ok(None),
            Err(RuntimeError::InvalidTxError(err)) => {
                debug!(target: "runtime", "Tx {:?} validation failed: {:?}", transaction, err);
                Ok(Some(err))
            }
            Err(RuntimeError::StorageError(_err)) => Err(Error::from(ErrorKind::StorageError)),
            Err(err) => unreachable!("Unexpected RuntimeError error {:?}", err),
        }
    }

    fn prepare_transactions(
        &self,
        block_index: BlockIndex,
        block_timestamp: u64,
        gas_price: Balance,
        gas_limit: Gas,
        state_root: StateRoot,
        max_number_of_transactions: usize,
        pool_iterator: &mut dyn PoolIterator,
        chain_validate: &mut dyn FnMut(&SignedTransaction) -> bool,
    ) -> Result<Vec<SignedTransaction>, Error> {
        let mut state_update = TrieUpdate::new(self.trie.clone(), state_root);
        let apply_state = ApplyState {
            block_index,
            epoch_length: self.genesis_config.epoch_length,
            gas_price,
            block_timestamp,
            gas_limit: Some(gas_limit),
        };

        // Total amount of gas burnt for converting transactions towards receipts.
        let mut total_gas_burnt = 0;
        // TODO: Update gas limit for transactions
        let transactions_gas_limit = gas_limit / 2;
        let mut transactions = vec![];
        let mut num_checked_transactions = 0;

        while transactions.len() < max_number_of_transactions
            && total_gas_burnt < transactions_gas_limit
        {
            if let Some(iter) = pool_iterator.next() {
                while let Some(tx) = iter.next() {
                    num_checked_transactions += 1;
                    // Verifying the transaction is on the same chain and hasn't expired yet.
                    if chain_validate(&tx) {
                        // Verifying the validity of the transaction based on the current state.
                        match self.runtime.verify_and_charge_transaction(
                            &mut state_update,
                            &apply_state,
                            &tx,
                        ) {
                            Ok(verification_result) => {
                                state_update.commit();
                                transactions.push(tx);
                                total_gas_burnt += verification_result.gas_burnt;
                                break;
                            }
                            Err(RuntimeError::InvalidTxError(_err)) => {
                                state_update.rollback();
                            }
                            Err(RuntimeError::StorageError(_err)) => {
                                return Err(Error::from(ErrorKind::StorageError))
                            }
                            Err(err) => unreachable!("Unexpected RuntimeError error {:?}", err),
                        }
                    }
                }
            } else {
                break;
            }
        }
        debug!(target: "runtime", "Transaction filtering results {} valid out of {} pulled from the pool", transactions.len(), num_checked_transactions);
        Ok(transactions)
    }

    fn add_validator_proposals(
        &self,
        parent_hash: CryptoHash,
        current_hash: CryptoHash,
        block_index: BlockIndex,
        last_finalized_height: BlockIndex,
        proposals: Vec<ValidatorStake>,
        slashed_validators: Vec<SlashedValidator>,
        chunk_mask: Vec<bool>,
        rent_paid: Balance,
        validator_reward: Balance,
        total_supply: Balance,
    ) -> Result<(), Error> {
        // Check that genesis block doesn't have any proposals.
        assert!(block_index > 0 || (proposals.is_empty() && slashed_validators.is_empty()));
        debug!(target: "runtime", "add validator proposals at block index {} {:?}", block_index, proposals);
        // Deal with validator proposals and epoch finishing.
        let mut epoch_manager = self.epoch_manager.write().expect(POISONED_LOCK_ERR);
        let block_info = BlockInfo::new(
            block_index,
            last_finalized_height,
            parent_hash,
            proposals,
            chunk_mask,
            slashed_validators,
            rent_paid,
            validator_reward,
            total_supply,
        );
        // TODO: add randomness here
        let rng_seed = [0; 32];
        // TODO: don't commit here, instead contribute to upstream store update.
        epoch_manager
            .record_block_info(&current_hash, block_info, rng_seed)?
            .commit()
            .map_err(|err| err.into())
    }

    fn apply_transactions_with_optional_storage_proof(
        &self,
        shard_id: ShardId,
        state_root: &StateRoot,
        block_index: BlockIndex,
        block_timestamp: u64,
        prev_block_hash: &CryptoHash,
        _block_hash: &CryptoHash,
        receipts: &[Receipt],
        transactions: &[SignedTransaction],
        last_validator_proposals: &[ValidatorStake],
        gas_price: Balance,
        gas_limit: Gas,
        challenges: &ChallengesResult,
        generate_storage_proof: bool,
    ) -> Result<ApplyTransactionResult, Error> {
        let trie = if generate_storage_proof {
            Arc::new(self.trie.recording_reads())
        } else {
            self.trie.clone()
        };
        match self.process_state_update(
            trie,
            *state_root,
            shard_id,
            block_index,
            block_timestamp,
            prev_block_hash,
            receipts,
            transactions,
            last_validator_proposals,
            gas_price,
            gas_limit,
            challenges,
        ) {
            Ok(result) => Ok(result),
            Err(e) => match e.kind() {
                ErrorKind::StorageError => {
                    panic!("Storage error. Corrupted db or invalid state.");
                }
                _ => Err(e),
            },
        }
    }

    fn check_state_transition(
        &self,
        partial_storage: PartialStorage,
        shard_id: ShardId,
        state_root: &StateRoot,
        block_index: BlockIndex,
        block_timestamp: u64,
        prev_block_hash: &CryptoHash,
        _block_hash: &CryptoHash,
        receipts: &[Receipt],
        transactions: &[SignedTransaction],
        last_validator_proposals: &[ValidatorStake],
        gas_price: Balance,
        gas_limit: Gas,
        challenges: &ChallengesResult,
    ) -> Result<ApplyTransactionResult, Error> {
        let trie = Arc::new(Trie::from_recorded_storage(partial_storage));
        self.process_state_update(
            trie.clone(),
            *state_root,
            shard_id,
            block_index,
            block_timestamp,
            prev_block_hash,
            receipts,
            transactions,
            last_validator_proposals,
            gas_price,
            gas_limit,
            challenges,
        )
    }

    fn query(
        &self,
        state_root: &StateRoot,
        block_height: BlockIndex,
        block_timestamp: u64,
        _block_hash: &CryptoHash,
        path_parts: Vec<&str>,
        data: &[u8],
    ) -> Result<QueryResponse, Box<dyn std::error::Error>> {
        if path_parts.is_empty() {
            return Err("Path must contain at least single token".into());
        }
        match path_parts[0] {
            "account" => match self.view_account(*state_root, &AccountId::from(path_parts[1])) {
                Ok(r) => Ok(QueryResponse {
                    kind: QueryResponseKind::ViewAccount(r.into()),
                    block_height,
                }),
                Err(e) => Err(e),
            },
            "call" => {
                let mut logs = vec![];
                match self.call_function(
                    *state_root,
                    block_height,
                    block_timestamp,
                    &AccountId::from(path_parts[1]),
                    path_parts[2],
                    &data,
                    &mut logs,
                ) {
                    Ok(result) => Ok(QueryResponse {
                        kind: QueryResponseKind::CallResult(CallResult { result, logs }),
                        block_height,
                    }),
                    Err(err) => Ok(QueryResponse {
                        kind: QueryResponseKind::Error(QueryError { error: err.to_string(), logs }),
                        block_height,
                    }),
                }
            }
            "contract" => {
                match self.view_state(*state_root, &AccountId::from(path_parts[1]), data) {
                    Ok(result) => Ok(QueryResponse {
                        kind: QueryResponseKind::ViewState(result),
                        block_height,
                    }),
                    Err(err) => Ok(QueryResponse {
                        kind: QueryResponseKind::Error(QueryError {
                            error: err.to_string(),
                            logs: vec![],
                        }),
                        block_height,
                    }),
                }
            }
            "access_key" => {
                let result = if path_parts.len() == 2 {
                    self.view_access_keys(*state_root, &AccountId::from(path_parts[1])).map(|r| {
                        QueryResponse {
                            kind: QueryResponseKind::AccessKeyList(
                                r.into_iter()
                                    .map(|(public_key, access_key)| AccessKeyInfoView {
                                        public_key,
                                        access_key: access_key.into(),
                                    })
                                    .collect(),
                            ),
                            block_height,
                        }
                    })
                } else {
                    self.view_access_key(
                        *state_root,
                        &AccountId::from(path_parts[1]),
                        &PublicKey::try_from(path_parts[2])?,
                    )
                    .map(|access_key| QueryResponse {
                        kind: QueryResponseKind::AccessKey(access_key.into()),
                        block_height,
                    })
                };
                match result {
                    Ok(result) => Ok(result),
                    Err(err) => Ok(QueryResponse {
                        kind: QueryResponseKind::Error(QueryError {
                            error: err.to_string(),
                            logs: vec![],
                        }),
                        block_height,
                    }),
                }
            }
            _ => Err(format!("Unknown path {}", path_parts[0]).into()),
        }
    }

    fn get_validator_info(&self, block_hash: &CryptoHash) -> Result<EpochValidatorInfo, Error> {
        let mut epoch_manager = self.epoch_manager.write().expect(POISONED_LOCK_ERR);
        epoch_manager.get_validator_info(block_hash).map_err(|e| e.into())
    }

    fn obtain_state_part(&self, state_root: &StateRoot, part_id: u64, num_parts: u64) -> Vec<u8> {
        assert!(part_id < num_parts);
        self.trie
            .get_trie_nodes_for_part(part_id, num_parts, state_root)
            .expect("storage should not fail")
            .try_to_vec()
            .expect("serializer should not fail")
    }

    fn validate_state_part(
        &self,
        state_root: &StateRoot,
        part_id: u64,
        num_parts: u64,
        data: &Vec<u8>,
    ) -> bool {
        assert!(part_id < num_parts);
        match BorshDeserialize::try_from_slice(data) {
            Ok(trie_nodes) => match Trie::validate_trie_nodes_for_part(
                state_root,
                part_id,
                num_parts,
                &trie_nodes,
            ) {
                Ok(_) => true,
                // Storage error should not happen
                Err(_) => false,
            },
            // Deserialization error means we've got the data from malicious peer
            Err(_) => false,
        }
    }

    fn confirm_state(&self, state_root: &StateRoot, data: &Vec<Vec<u8>>) -> Result<(), Error> {
        let mut parts = vec![];
        for part in data {
            parts.push(
                BorshDeserialize::try_from_slice(part)
                    .expect("Part was already validated earlier, so could never fail here"),
            );
        }
        let trie_changes = Trie::combine_state_parts(&state_root, &parts)
            .expect("combine_state_parts is guaranteed to succeed when each part is valid");
        // TODO clean old states
        let trie = self.trie.clone();
        let (store_update, _) = trie_changes.into(trie).expect("TrieChanges::into never fails");
        Ok(store_update.commit()?)
    }

    fn get_state_root_node(&self, state_root: &StateRoot) -> StateRootNode {
        self.trie.retrieve_root_node(state_root).expect("Failed to get root node")
    }

    fn validate_state_root_node(
        &self,
        state_root_node: &StateRootNode,
        state_root: &StateRoot,
    ) -> bool {
        if state_root == &CryptoHash::default() {
            return state_root_node == &StateRootNode::empty();
        }
        if hash(&state_root_node.data) != *state_root {
            false
        } else {
            match Trie::get_memory_usage_from_serialized(&state_root_node.data) {
                Ok(memory_usage) => {
                    if memory_usage != state_root_node.memory_usage {
                        // Invalid value of memory_usage
                        false
                    } else {
                        true
                    }
                }
                Err(_) => false, // Invalid state_root_node
            }
        }
    }

    fn compare_epoch_id(
        &self,
        epoch_id: &EpochId,
        other_epoch_id: &EpochId,
    ) -> Result<Ordering, Error> {
        let mut epoch_manager = self.epoch_manager.write().expect(POISONED_LOCK_ERR);
        epoch_manager.compare_epoch_id(epoch_id, other_epoch_id).map_err(|e| e.into())
    }
}

impl node_runtime::adapter::ViewRuntimeAdapter for NightshadeRuntime {
    fn view_account(
        &self,
        state_root: MerkleHash,
        account_id: &AccountId,
    ) -> Result<Account, Box<dyn std::error::Error>> {
        let state_update = TrieUpdate::new(self.trie.clone(), state_root);
        self.trie_viewer.view_account(&state_update, account_id)
    }

    fn call_function(
        &self,
        state_root: MerkleHash,
        height: BlockIndex,
        block_timestamp: u64,
        contract_id: &AccountId,
        method_name: &str,
        args: &[u8],
        logs: &mut Vec<String>,
    ) -> Result<Vec<u8>, Box<dyn std::error::Error>> {
        let state_update = TrieUpdate::new(self.trie.clone(), state_root);
        self.trie_viewer.call_function(
            state_update,
            height,
            block_timestamp,
            contract_id,
            method_name,
            args,
            logs,
        )
    }

    fn view_access_key(
        &self,
        state_root: MerkleHash,
        account_id: &AccountId,
        public_key: &PublicKey,
    ) -> Result<AccessKey, Box<dyn std::error::Error>> {
        let state_update = TrieUpdate::new(self.trie.clone(), state_root);
        self.trie_viewer.view_access_key(&state_update, account_id, public_key)
    }

    fn view_access_keys(
        &self,
        state_root: MerkleHash,
        account_id: &AccountId,
    ) -> Result<Vec<(PublicKey, AccessKey)>, Box<dyn std::error::Error>> {
        let state_update = TrieUpdate::new(self.trie.clone(), state_root);
        let prefix = prefix_for_access_key(account_id);
        match state_update.iter(&prefix) {
            Ok(iter) => iter
                .map(|key| {
                    let public_key = &key[prefix.len()..];
                    let access_key = get_access_key_raw(&state_update, &key)?
                        .ok_or("Missing key from iterator")?;
                    PublicKey::try_from_slice(public_key)
                        .map_err(|err| format!("{}", err).into())
                        .map(|key| (key, access_key))
                })
                .collect::<Result<Vec<_>, Box<dyn std::error::Error>>>(),
            Err(e) => Err(e.into()),
        }
    }

    fn view_state(
        &self,
        state_root: MerkleHash,
        account_id: &AccountId,
        prefix: &[u8],
    ) -> Result<ViewStateResult, Box<dyn std::error::Error>> {
        let state_update = TrieUpdate::new(self.trie.clone(), state_root);
        self.trie_viewer.view_state(&state_update, account_id, prefix)
    }
}

#[cfg(test)]
mod test {
    use std::collections::{BTreeSet, HashMap, HashSet};

    use tempdir::TempDir;

    use near_chain::{ReceiptResult, RuntimeAdapter, Tip};
    use near_client::BlockProducer;
    use near_crypto::{InMemorySigner, KeyType, Signer};
    use near_primitives::block::WeightAndScore;
    use near_primitives::challenge::{ChallengesResult, SlashedValidator};
    use near_primitives::hash::{hash, CryptoHash};
    use near_primitives::receipt::Receipt;
    use near_primitives::test_utils::init_test_logger;
    use near_primitives::transaction::{
        Action, CreateAccountAction, SignedTransaction, StakeAction,
    };
    use near_primitives::types::{
        AccountId, Balance, BlockIndex, EpochId, Gas, Nonce, ShardId, StateRoot, ValidatorId,
        ValidatorStake,
    };
    use near_primitives::utils::key_for_account;
    use near_primitives::views::{AccountView, CurrentEpochValidatorInfo, EpochValidatorInfo};
    use near_store::create_store;
    use node_runtime::adapter::ViewRuntimeAdapter;
    use node_runtime::config::RuntimeConfig;
    use node_runtime::ApplyState;

    use crate::config::{FISHERMEN_THRESHOLD, TESTING_INIT_BALANCE, TESTING_INIT_STAKE};
    use crate::runtime::POISONED_LOCK_ERR;
    use crate::{get_store_path, GenesisConfig, NightshadeRuntime};

    fn stake(
        nonce: Nonce,
        signer: &dyn Signer,
        sender: &BlockProducer,
        amount: Balance,
    ) -> SignedTransaction {
        SignedTransaction::from_actions(
            nonce,
            sender.account_id.clone(),
            sender.account_id.clone(),
            &*signer,
            vec![Action::Stake(StakeAction {
                stake: amount,
                public_key: sender.signer.public_key(),
            })],
            // runtime does not validate block history
            CryptoHash::default(),
        )
    }

    impl NightshadeRuntime {
        fn update(
            &self,
            state_root: &StateRoot,
            shard_id: ShardId,
            block_index: BlockIndex,
            block_timestamp: u64,
            prev_block_hash: &CryptoHash,
            block_hash: &CryptoHash,
            receipts: &[Receipt],
            transactions: &[SignedTransaction],
            last_proposals: &[ValidatorStake],
            gas_price: Balance,
            gas_limit: Gas,
            challenges: &ChallengesResult,
        ) -> (StateRoot, Vec<ValidatorStake>, ReceiptResult) {
            let result = self
                .apply_transactions(
                    shard_id,
                    &state_root,
                    block_index,
                    block_timestamp,
                    prev_block_hash,
                    block_hash,
                    receipts,
                    transactions,
                    last_proposals,
                    gas_price,
                    gas_limit,
                    challenges,
                )
                .unwrap();
            let mut store_update = self.store.store_update();
            result.trie_changes.insertions_into(&mut store_update).unwrap();
            store_update.commit().unwrap();
            (result.new_root, result.validator_proposals, result.receipt_result)
        }
    }

    struct TestEnv {
        pub runtime: NightshadeRuntime,
        pub head: Tip,
        state_roots: Vec<StateRoot>,
        pub last_receipts: HashMap<ShardId, Vec<Receipt>>,
        pub last_shard_proposals: HashMap<ShardId, Vec<ValidatorStake>>,
        pub last_proposals: Vec<ValidatorStake>,
    }

    impl TestEnv {
        pub fn new(
            prefix: &str,
            validators: Vec<Vec<AccountId>>,
            epoch_length: BlockIndex,
            initial_tracked_accounts: Vec<AccountId>,
            initial_tracked_shards: Vec<ShardId>,
        ) -> Self {
            let dir = TempDir::new(prefix).unwrap();
            let store = create_store(&get_store_path(dir.path()));
            let all_validators = validators.iter().fold(BTreeSet::new(), |acc, x| {
                acc.union(&x.iter().map(|x| x.as_str()).collect()).cloned().collect()
            });
            let validators_len = all_validators.len() as ValidatorId;
            let mut genesis_config = GenesisConfig::test_sharded(
                all_validators.into_iter().collect(),
                validators_len,
                validators.iter().map(|x| x.len() as ValidatorId).collect(),
            );
            // No fees mode.
            genesis_config.runtime_config = RuntimeConfig::free();
            genesis_config.epoch_length = epoch_length;
            genesis_config.chunk_producer_kickout_threshold =
                genesis_config.block_producer_kickout_threshold;
            let runtime = NightshadeRuntime::new(
                dir.path(),
                store,
                genesis_config.clone(),
                initial_tracked_accounts,
                initial_tracked_shards,
            );
            let (store_update, state_roots) = runtime.genesis_state();
            store_update.commit().unwrap();
            let genesis_hash = hash(&vec![0]);
            runtime
                .add_validator_proposals(
                    CryptoHash::default(),
                    genesis_hash,
                    0,
                    0,
                    vec![],
                    vec![],
                    vec![],
                    0,
                    0,
                    genesis_config.total_supply,
                )
                .unwrap();
            Self {
                runtime,
                head: Tip {
                    last_block_hash: genesis_hash,
                    prev_block_hash: CryptoHash::default(),
                    height: 0,
                    epoch_id: EpochId::default(),
                    weight_and_score: WeightAndScore::from_ints(0, 0),
                },
                state_roots,
                last_receipts: HashMap::default(),
                last_proposals: vec![],
                last_shard_proposals: HashMap::default(),
            }
        }

        pub fn step(
            &mut self,
            transactions: Vec<Vec<SignedTransaction>>,
            chunk_mask: Vec<bool>,
            challenges_result: ChallengesResult,
        ) {
            let new_hash = hash(&vec![(self.head.height + 1) as u8]);
            let num_shards = self.runtime.num_shards();
            assert_eq!(transactions.len() as ShardId, num_shards);
            assert_eq!(chunk_mask.len() as ShardId, num_shards);
            let mut all_proposals = vec![];
            let mut new_receipts = HashMap::new();
            for i in 0..num_shards {
                let (state_root, proposals, receipts) = self.runtime.update(
                    &self.state_roots[i as usize],
                    i,
                    self.head.height + 1,
                    0,
                    &self.head.last_block_hash,
                    &new_hash,
                    self.last_receipts.get(&i).unwrap_or(&vec![]),
                    &transactions[i as usize],
                    self.last_shard_proposals.get(&i).unwrap_or(&vec![]),
                    self.runtime.genesis_config.min_gas_price,
                    u64::max_value(),
                    &challenges_result,
                );
                self.state_roots[i as usize] = state_root;
                for (shard_id, mut shard_receipts) in receipts {
                    new_receipts
                        .entry(shard_id)
                        .or_insert_with(|| vec![])
                        .append(&mut shard_receipts);
                }
                all_proposals.append(&mut proposals.clone());
                self.last_shard_proposals.insert(i as ShardId, proposals);
            }
            self.runtime
                .add_validator_proposals(
                    self.head.last_block_hash,
                    new_hash,
                    self.head.height + 1,
                    self.head.height.saturating_sub(1),
                    self.last_proposals.clone(),
                    challenges_result,
                    chunk_mask,
                    0,
                    0,
                    self.runtime.genesis_config.total_supply,
                )
                .unwrap();
            self.last_receipts = new_receipts;
            self.last_proposals = all_proposals;
            self.head = Tip {
                last_block_hash: new_hash,
                prev_block_hash: self.head.last_block_hash,
                height: self.head.height + 1,
                epoch_id: self.runtime.get_epoch_id_from_prev_block(&new_hash).unwrap(),
                weight_and_score: WeightAndScore::from_ints(
                    self.head.weight_and_score.weight.to_num() + 1,
                    self.head.weight_and_score.score.to_num(),
                ),
            };
        }

        /// Step when there is only one shard
        pub fn step_default(&mut self, transactions: Vec<SignedTransaction>) {
            self.step(vec![transactions], vec![true], ChallengesResult::default());
        }

        pub fn view_account(&self, account_id: &str) -> AccountView {
            let shard_id = self.runtime.account_id_to_shard_id(&account_id.to_string());
            self.runtime
                .view_account(self.state_roots[shard_id as usize], &account_id.to_string())
                .unwrap()
                .into()
        }

        /// Compute per epoch per validator reward and per epoch protocol treasury reward
        pub fn compute_reward(&self, num_validators: usize) -> (Balance, Balance) {
            let per_epoch_total_reward = self.runtime.genesis_config.max_inflation_rate as u128
                * self.runtime.genesis_config.total_supply
                * self.runtime.genesis_config.epoch_length as u128
                / (100 * self.runtime.genesis_config.num_blocks_per_year as u128);
            let per_epoch_protocol_treasury = per_epoch_total_reward
                * self.runtime.genesis_config.protocol_reward_percentage as u128
                / 100;
            let per_epoch_per_validator_reward =
                (per_epoch_total_reward - per_epoch_protocol_treasury) / num_validators as u128;
            (per_epoch_per_validator_reward, per_epoch_protocol_treasury)
        }
    }

    /// Start with 2 validators with default stake X.
    /// 1. Validator 0 stakes 2 * X
    /// 2. Validator 0 creates new account Validator 2 with 3 * X in balance
    /// 3. Validator 2 stakes 2 * X
    /// 4. Validator 1 gets unstaked because not enough stake.
    /// 5. At the end Validator 0 and 2 with 2 * X are validators. Validator 1 has stake returned to balance.
    #[test]
    fn test_validator_rotation() {
        init_test_logger();
        let num_nodes = 2;
        let validators = (0..num_nodes).map(|i| format!("test{}", i + 1)).collect::<Vec<_>>();
        let mut env =
            TestEnv::new("test_validator_rotation", vec![validators.clone()], 2, vec![], vec![]);
        let block_producers: Vec<_> = validators
            .iter()
            .map(|id| InMemorySigner::from_seed(id, KeyType::ED25519, id).into())
            .collect();
        let signer = InMemorySigner::from_seed(&validators[0], KeyType::ED25519, &validators[0]);
        // test1 doubles stake and the new account stakes the same, so test2 will be kicked out.`
        let staking_transaction = stake(1, &signer, &block_producers[0], TESTING_INIT_STAKE * 2);
        let new_account = format!("test{}", num_nodes + 1);
        let new_validator: BlockProducer =
            InMemorySigner::from_seed(&new_account, KeyType::ED25519, &new_account).into();
        let new_signer = InMemorySigner::from_seed(&new_account, KeyType::ED25519, &new_account);
        let create_account_transaction = SignedTransaction::create_account(
            2,
            block_producers[0].account_id.clone(),
            new_account,
            TESTING_INIT_STAKE * 3,
            new_signer.public_key(),
            &signer,
            CryptoHash::default(),
        );
        env.step_default(vec![staking_transaction, create_account_transaction]);
        env.step_default(vec![]);
        let account = env.view_account(&block_producers[0].account_id);
        assert_eq!(account.locked, 2 * TESTING_INIT_STAKE);
        assert_eq!(account.amount, TESTING_INIT_BALANCE - TESTING_INIT_STAKE * 5);

        // NOTE: The Runtime doesn't take invalid transactions anymore (e.g. one with a bad nonce),
        // because they should be filtered before producing the chunk.
        // Send invalid transaction to see if the rollback of the state affects the validator rewards.
        let invalid_transaction = SignedTransaction::from_actions(
            1,
            new_validator.account_id.clone(),
            new_validator.account_id.clone(),
            &new_signer,
            vec![Action::CreateAccount(CreateAccountAction {})],
            // runtime does not validate block history
            CryptoHash::default(),
        );
        let stake_transaction = stake(2, &new_signer, &new_validator, TESTING_INIT_STAKE * 2);
        env.step_default(vec![invalid_transaction, stake_transaction]);
        env.step_default(vec![]);

        // Roll steps for 3 epochs to pass.
        for _ in 5..=9 {
            env.step_default(vec![]);
        }

        let epoch_id = env.runtime.get_epoch_id_from_prev_block(&env.head.last_block_hash).unwrap();
        assert_eq!(
            env.runtime
                .get_epoch_block_producers(&epoch_id, &env.head.last_block_hash)
                .unwrap()
                .iter()
                .map(|x| (x.0.account_id.clone(), x.1))
                .collect::<Vec<_>>(),
            vec![("test3".to_string(), false), ("test1".to_string(), false)]
        );

        let test1_acc = env.view_account("test1");
        // per epoch per validator reward
        let (per_epoch_per_validator_reward, per_epoch_protocol_treasury) =
            env.compute_reward(num_nodes);
        // Staked 2 * X, sent 3 * X to test3.
        assert_eq!(
            (test1_acc.amount, test1_acc.locked),
            (
                TESTING_INIT_BALANCE - 5 * TESTING_INIT_STAKE,
                2 * TESTING_INIT_STAKE + 4 * per_epoch_per_validator_reward
            )
        );
        let test2_acc = env.view_account("test2");
        // Become fishermen instead
        assert_eq!(
            (test2_acc.amount, test2_acc.locked),
            (
                TESTING_INIT_BALANCE - TESTING_INIT_STAKE + per_epoch_per_validator_reward,
                TESTING_INIT_STAKE + 2 * per_epoch_per_validator_reward
            )
        );
        let test3_acc = env.view_account("test3");
        // Got 3 * X, staking 2 * X of them.
        assert_eq!(
            (test3_acc.amount, test3_acc.locked),
            (TESTING_INIT_STAKE, 2 * TESTING_INIT_STAKE + per_epoch_per_validator_reward)
        );
        let protocol_treasury =
            env.view_account(&env.runtime.genesis_config.protocol_treasury_account);
        assert_eq!(
            (protocol_treasury.amount, protocol_treasury.locked),
            (TESTING_INIT_BALANCE + 4 * per_epoch_protocol_treasury, 0)
        );
    }

    /// One validator tries to decrease their stake in epoch T. Make sure that the stake return happens in epoch T+3.
    #[test]
    fn test_validator_stake_change() {
        let num_nodes = 2;
        let validators = (0..num_nodes).map(|i| format!("test{}", i + 1)).collect::<Vec<_>>();
        let mut env = TestEnv::new(
            "test_validator_stake_change",
            vec![validators.clone()],
            2,
            vec![],
            vec![],
        );
        let block_producers: Vec<_> = validators
            .iter()
            .map(|id| InMemorySigner::from_seed(id, KeyType::ED25519, id).into())
            .collect();
        let (per_epoch_per_validator_reward, _) = env.compute_reward(num_nodes);
        let signer = InMemorySigner::from_seed(&validators[0], KeyType::ED25519, &validators[0]);

        let desired_stake = 2 * TESTING_INIT_STAKE / 3;
        let staking_transaction = stake(1, &signer, &block_producers[0], desired_stake);
        env.step_default(vec![staking_transaction]);
        let account = env.view_account(&block_producers[0].account_id);
        assert_eq!(account.amount, TESTING_INIT_BALANCE - TESTING_INIT_STAKE);
        assert_eq!(account.locked, TESTING_INIT_STAKE);
        for _ in 2..=4 {
            env.step_default(vec![]);
        }

        let account = env.view_account(&block_producers[0].account_id);
        assert_eq!(
            account.amount,
            TESTING_INIT_BALANCE - TESTING_INIT_STAKE + per_epoch_per_validator_reward
        );
        assert_eq!(account.locked, TESTING_INIT_STAKE);

        for _ in 5..=7 {
            env.step_default(vec![]);
        }

        let account = env.view_account(&block_producers[0].account_id);
        assert_eq!(account.amount, TESTING_INIT_BALANCE - desired_stake);
        assert_eq!(account.locked, desired_stake + per_epoch_per_validator_reward * 3);
    }

    #[test]
    fn test_validator_stake_change_multiple_times() {
        let num_nodes = 4;
        let validators = (0..num_nodes).map(|i| format!("test{}", i + 1)).collect::<Vec<_>>();
        let mut env = TestEnv::new(
            "test_validator_stake_change_multiple_times",
            vec![validators.clone()],
            4,
            vec![],
            vec![],
        );
        let block_producers: Vec<_> = validators
            .iter()
            .map(|id| InMemorySigner::from_seed(id, KeyType::ED25519, id).into())
            .collect();
        let (per_epoch_per_validator_reward, _) = env.compute_reward(num_nodes);
        let signers: Vec<_> = validators
            .iter()
            .map(|id| InMemorySigner::from_seed(id, KeyType::ED25519, id))
            .collect();

        let staking_transaction =
            stake(1, &signers[0], &block_producers[0], TESTING_INIT_STAKE - 1);
        let staking_transaction1 =
            stake(2, &signers[0], &block_producers[0], TESTING_INIT_STAKE - 2);
        let staking_transaction2 =
            stake(1, &signers[1], &block_producers[1], TESTING_INIT_STAKE + 1);
        env.step_default(vec![staking_transaction, staking_transaction1, staking_transaction2]);
        let account = env.view_account(&block_producers[0].account_id);
        assert_eq!(account.amount, TESTING_INIT_BALANCE - TESTING_INIT_STAKE);
        assert_eq!(account.locked, TESTING_INIT_STAKE);

        let staking_transaction =
            stake(3, &signers[0], &block_producers[0], TESTING_INIT_STAKE + 1);
        let staking_transaction1 =
            stake(2, &signers[1], &block_producers[1], TESTING_INIT_STAKE + 2);
        let staking_transaction2 =
            stake(3, &signers[1], &block_producers[1], TESTING_INIT_STAKE - 1);
        let staking_transaction3 = stake(
            1,
            &signers[3],
            &block_producers[3],
            TESTING_INIT_STAKE - per_epoch_per_validator_reward - 1,
        );
        env.step_default(vec![
            staking_transaction,
            staking_transaction1,
            staking_transaction2,
            staking_transaction3,
        ]);

        for _ in 3..=8 {
            env.step_default(vec![]);
        }

        let account = env.view_account(&block_producers[0].account_id);
        assert_eq!(account.amount, TESTING_INIT_BALANCE - TESTING_INIT_STAKE - 1);
        assert_eq!(account.locked, TESTING_INIT_STAKE + 1 + per_epoch_per_validator_reward);

        let account = env.view_account(&block_producers[1].account_id);
        assert_eq!(account.amount, TESTING_INIT_BALANCE - TESTING_INIT_STAKE + 1);
        assert_eq!(account.locked, TESTING_INIT_STAKE + per_epoch_per_validator_reward - 1);

        let account = env.view_account(&block_producers[2].account_id);
        assert_eq!(account.amount, TESTING_INIT_BALANCE - TESTING_INIT_STAKE);
        assert_eq!(account.locked, TESTING_INIT_STAKE + per_epoch_per_validator_reward);

        let account = env.view_account(&block_producers[3].account_id);
        assert_eq!(
            account.amount,
            TESTING_INIT_BALANCE - TESTING_INIT_STAKE + per_epoch_per_validator_reward
        );
        assert_eq!(account.locked, TESTING_INIT_STAKE);

        for _ in 9..=12 {
            env.step_default(vec![]);
        }

        let account = env.view_account(&block_producers[0].account_id);
        assert_eq!(account.amount, TESTING_INIT_BALANCE - TESTING_INIT_STAKE - 1);
        assert_eq!(account.locked, TESTING_INIT_STAKE + 1 + 2 * per_epoch_per_validator_reward);

        // Note: this is not a bug but rather a feature: when one changes their stake for
        // less than the reward they get in an epoch, and the stake change happens an epoch
        // after they stake, the difference in stakes will be returned in 2 epochs rather than
        // 3.
        let account = env.view_account(&block_producers[1].account_id);
        assert_eq!(account.amount, TESTING_INIT_BALANCE - TESTING_INIT_STAKE + 1);
        assert_eq!(account.locked, TESTING_INIT_STAKE + 2 * per_epoch_per_validator_reward - 1);

        let account = env.view_account(&block_producers[2].account_id);
        assert_eq!(account.amount, TESTING_INIT_BALANCE - TESTING_INIT_STAKE);
        assert_eq!(account.locked, TESTING_INIT_STAKE + 2 * per_epoch_per_validator_reward);

        let account = env.view_account(&block_producers[3].account_id);
        assert_eq!(
            account.amount,
            TESTING_INIT_BALANCE - TESTING_INIT_STAKE + per_epoch_per_validator_reward + 1
        );
        assert_eq!(account.locked, TESTING_INIT_STAKE + per_epoch_per_validator_reward - 1);

        for _ in 13..=16 {
            env.step_default(vec![]);
        }

        let account = env.view_account(&block_producers[0].account_id);
        assert_eq!(account.amount, TESTING_INIT_BALANCE - TESTING_INIT_STAKE - 1);
        assert_eq!(account.locked, TESTING_INIT_STAKE + 1 + 3 * per_epoch_per_validator_reward);

        let account = env.view_account(&block_producers[1].account_id);
        assert_eq!(account.amount, TESTING_INIT_BALANCE - TESTING_INIT_STAKE + 1);
        assert_eq!(account.locked, TESTING_INIT_STAKE - 1 + 3 * per_epoch_per_validator_reward);

        let account = env.view_account(&block_producers[2].account_id);
        assert_eq!(account.amount, TESTING_INIT_BALANCE - TESTING_INIT_STAKE);
        assert_eq!(account.locked, TESTING_INIT_STAKE + 3 * per_epoch_per_validator_reward);

        let account = env.view_account(&block_producers[3].account_id);
        assert_eq!(
            account.amount,
            TESTING_INIT_BALANCE - TESTING_INIT_STAKE + per_epoch_per_validator_reward + 1
        );
        assert_eq!(account.locked, TESTING_INIT_STAKE + 2 * per_epoch_per_validator_reward - 1);
    }

    #[test]
    fn test_stake_in_last_block_of_an_epoch() {
        init_test_logger();
        let num_nodes = 4;
        let validators = (0..num_nodes).map(|i| format!("test{}", i + 1)).collect::<Vec<_>>();
        let mut env = TestEnv::new(
            "test_validator_stake_change_multiple_times",
            vec![validators.clone()],
            5,
            vec![],
            vec![],
        );
        let block_producers: Vec<_> = validators
            .iter()
            .map(|id| InMemorySigner::from_seed(id, KeyType::ED25519, id).into())
            .collect();
        let (per_epoch_per_validator_reward, _) = env.compute_reward(num_nodes);
        let signers: Vec<_> = validators
            .iter()
            .map(|id| InMemorySigner::from_seed(id, KeyType::ED25519, id))
            .collect();
        let staking_transaction =
            stake(1, &signers[0], &block_producers[0], TESTING_INIT_STAKE + TESTING_INIT_STAKE / 6);
        env.step_default(vec![staking_transaction]);
        for _ in 2..10 {
            env.step_default(vec![]);
        }
        let staking_transaction =
            stake(2, &signers[0], &block_producers[0], TESTING_INIT_STAKE + TESTING_INIT_STAKE / 2);
        env.step_default(vec![staking_transaction]);
        env.step_default(vec![]);
        let staking_transaction = stake(3, &signers[0], &block_producers[0], TESTING_INIT_STAKE);
        env.step_default(vec![staking_transaction]);
        for _ in 13..=16 {
            env.step_default(vec![]);
        }
        let account = env.view_account(&block_producers[0].account_id);
        let return_stake =
            (TESTING_INIT_STAKE + TESTING_INIT_STAKE / 2 + 2 * per_epoch_per_validator_reward)
                - (TESTING_INIT_STAKE + TESTING_INIT_STAKE / 6 + per_epoch_per_validator_reward);
        assert_eq!(
            account.amount,
            TESTING_INIT_BALANCE - (TESTING_INIT_STAKE + TESTING_INIT_STAKE / 2) + return_stake
        );
        assert_eq!(
            account.locked,
            TESTING_INIT_STAKE + TESTING_INIT_STAKE / 2 + 3 * per_epoch_per_validator_reward
                - return_stake
        );
    }

    #[test]
    fn test_verify_validator_signature() {
        let validators = (0..2).map(|i| format!("test{}", i + 1)).collect::<Vec<_>>();
        let env = TestEnv::new(
            "verify_validator_signature_failure",
            vec![validators.clone()],
            2,
            vec![],
            vec![],
        );
        let data = [0; 32];
        let signer = InMemorySigner::from_seed(&validators[0], KeyType::ED25519, &validators[0]);
        let signature = signer.sign(&data);
        assert!(env
            .runtime
            .verify_validator_signature(
                &env.head.epoch_id,
                &env.head.last_block_hash,
                &validators[0],
                &data,
                &signature
            )
            .unwrap());
    }

    #[test]
    fn test_state_sync() {
        init_test_logger();
        let num_nodes = 2;
        let validators = (0..num_nodes).map(|i| format!("test{}", i + 1)).collect::<Vec<_>>();
        let mut env = TestEnv::new("test_state_sync", vec![validators.clone()], 2, vec![], vec![]);
        let block_producers: Vec<_> = validators
            .iter()
            .map(|id| InMemorySigner::from_seed(id, KeyType::ED25519, id).into())
            .collect();
        let (per_epoch_per_validator_reward, _) = env.compute_reward(num_nodes);
        let signer = InMemorySigner::from_seed(&validators[0], KeyType::ED25519, &validators[0]);
        let staking_transaction = stake(1, &signer, &block_producers[0], TESTING_INIT_STAKE + 1);
        env.step_default(vec![staking_transaction]);
        env.step_default(vec![]);
        let state_part = env.runtime.obtain_state_part(&env.state_roots[0], 0, 1);
        let root_node = env.runtime.get_state_root_node(&env.state_roots[0]);
        let mut new_env =
            TestEnv::new("test_state_sync", vec![validators.clone()], 2, vec![], vec![]);
        for i in 1..=2 {
            let prev_hash = hash(&[new_env.head.height as u8]);
            let cur_hash = hash(&[(new_env.head.height + 1) as u8]);
            let proposals = if i == 1 {
                vec![ValidatorStake {
                    account_id: block_producers[0].account_id.clone(),
                    amount: TESTING_INIT_STAKE + 1,
                    public_key: block_producers[0].signer.public_key(),
                }]
            } else {
                vec![]
            };
            new_env
                .runtime
                .add_validator_proposals(
                    prev_hash,
                    cur_hash,
                    i,
                    i.saturating_sub(2),
                    new_env.last_proposals.clone(),
                    vec![],
                    vec![true],
                    0,
                    0,
                    new_env.runtime.genesis_config.total_supply,
                )
                .unwrap();
            new_env.head.height = i;
            new_env.head.last_block_hash = cur_hash;
            new_env.head.prev_block_hash = prev_hash;
            new_env.last_proposals = proposals;
        }
        assert!(new_env.runtime.validate_state_root_node(&root_node, &env.state_roots[0]));
        let mut root_node_wrong = root_node.clone();
        root_node_wrong.memory_usage += 1;
        assert!(!new_env.runtime.validate_state_root_node(&root_node_wrong, &env.state_roots[0]));
        root_node_wrong.data = vec![123];
        assert!(!new_env.runtime.validate_state_root_node(&root_node_wrong, &env.state_roots[0]));
        assert!(!new_env.runtime.validate_state_part(&StateRoot::default(), 0, 1, &state_part));
        new_env.runtime.validate_state_part(&env.state_roots[0], 0, 1, &state_part);
        new_env.runtime.confirm_state(&env.state_roots[0], &vec![state_part]).unwrap();
        new_env.state_roots[0] = env.state_roots[0].clone();
        for _ in 3..=5 {
            new_env.step_default(vec![]);
        }

        let account = new_env.view_account(&block_producers[0].account_id);
        assert_eq!(account.amount, TESTING_INIT_BALANCE - TESTING_INIT_STAKE - 1);
        assert_eq!(account.locked, TESTING_INIT_STAKE + 1 + 2 * per_epoch_per_validator_reward);

        let account = new_env.view_account(&block_producers[1].account_id);
        assert_eq!(account.amount, TESTING_INIT_BALANCE - TESTING_INIT_STAKE);
        assert_eq!(account.locked, TESTING_INIT_STAKE + 2 * per_epoch_per_validator_reward);
    }

    /// Test two shards: the first shard has 2 validators (test1, test4) and the second shard
    /// has 4 validators (test1, test2, test3, test4). Test that kickout and stake change
    /// work properly.
    #[test]
    fn test_multiple_shards() {
        init_test_logger();
        let num_nodes = 4;
        let first_shard_validators = (0..2).map(|i| format!("test{}", i + 1)).collect::<Vec<_>>();
        let second_shard_validators =
            (0..num_nodes).map(|i| format!("test{}", i + 1)).collect::<Vec<_>>();
        let validators = second_shard_validators.clone();
        let mut env = TestEnv::new(
            "test_multiple_shards",
            vec![first_shard_validators, second_shard_validators],
            4,
            vec![],
            vec![],
        );
        let block_producers: Vec<_> = validators
            .iter()
            .map(|id| InMemorySigner::from_seed(id, KeyType::ED25519, id).into())
            .collect();
        let (per_epoch_per_validator_reward, _) = env.compute_reward(num_nodes);
        let signer = InMemorySigner::from_seed(&validators[0], KeyType::ED25519, &validators[0]);
        let staking_transaction = stake(1, &signer, &block_producers[0], TESTING_INIT_STAKE - 1);
        let first_account_shard_id = env.runtime.account_id_to_shard_id(&"test1".to_string());
        let transactions = if first_account_shard_id == 0 {
            vec![vec![staking_transaction], vec![]]
        } else {
            vec![vec![], vec![staking_transaction]]
        };
        env.step(transactions, vec![false, true], ChallengesResult::default());
        for _ in 2..10 {
            env.step(vec![vec![], vec![]], vec![true, true], ChallengesResult::default());
        }
        let account = env.view_account(&block_producers[3].account_id);
        assert_eq!(account.locked, TESTING_INIT_STAKE);
        assert_eq!(
            account.amount,
            TESTING_INIT_BALANCE - TESTING_INIT_STAKE + per_epoch_per_validator_reward
        );

        let (new_per_epoch_per_validator_reward, _) = env.compute_reward(num_nodes - 1);

        let account = env.view_account(&block_producers[0].account_id);
        assert_eq!(
            account.locked,
            TESTING_INIT_STAKE
                + new_per_epoch_per_validator_reward
                + per_epoch_per_validator_reward
                - 1
        );

        for _ in 10..14 {
            env.step(vec![vec![], vec![]], vec![true, true], ChallengesResult::default());
        }
        let account = env.view_account(&block_producers[3].account_id);
        assert_eq!(account.locked, 0);
    }

    #[test]
    fn test_get_validator_info() {
        let num_nodes = 2;
        let validators = (0..num_nodes).map(|i| format!("test{}", i + 1)).collect::<Vec<_>>();
        let mut env = TestEnv::new(
            "test_validator_get_validator_info",
            vec![validators.clone()],
            2,
            vec![],
            vec![],
        );
        let block_producers: Vec<_> = validators
            .iter()
            .map(|id| InMemorySigner::from_seed(id, KeyType::ED25519, id).into())
            .collect();
        let (per_epoch_per_validator_reward, _) = env.compute_reward(num_nodes);
        let signer = InMemorySigner::from_seed(&validators[0], KeyType::ED25519, &validators[0]);
        let staking_transaction = stake(1, &signer, &block_producers[0], 0);
        env.step_default(vec![staking_transaction]);
        env.step_default(vec![]);
        let current_validators = env
            .runtime
            .epoch_manager
            .write()
            .expect(POISONED_LOCK_ERR)
            .get_epoch_info_from_hash(&env.head.last_block_hash)
            .unwrap()
            .validators
            .clone();
        let current_epoch_validator_info = current_validators
            .clone()
            .into_iter()
            .map(|v| CurrentEpochValidatorInfo {
                account_id: v.account_id,
                is_slashed: false,
                stake: v.amount,
                num_missing_blocks: 0,
            })
            .collect::<Vec<_>>();
        let response = env.runtime.get_validator_info(&env.head.last_block_hash).unwrap();
        assert_eq!(
            response,
            EpochValidatorInfo {
                current_validators: current_epoch_validator_info.clone(),
                next_validators: current_validators.clone().into_iter().map(Into::into).collect(),
                current_fishermen: vec![],
                next_fishermen: vec![],
                current_proposals: vec![ValidatorStake {
                    account_id: "test1".to_string(),
                    public_key: block_producers[0].signer.public_key(),
                    amount: 0
                }
                .into()]
            }
        );
        env.step_default(vec![]);
        let response = env.runtime.get_validator_info(&env.head.last_block_hash).unwrap();

        assert_eq!(response.current_validators, current_epoch_validator_info);
        assert_eq!(
            response.next_validators,
            vec![ValidatorStake {
                account_id: "test2".to_string(),
                public_key: block_producers[1].signer.public_key(),
                amount: TESTING_INIT_STAKE + per_epoch_per_validator_reward
            }
            .into()]
        );
        assert!(response.current_proposals.is_empty());
    }

    #[test]
    fn test_care_about_shard() {
        let num_nodes = 2;
        let validators = (0..num_nodes).map(|i| format!("test{}", i + 1)).collect::<Vec<_>>();
        let mut env = TestEnv::new(
            "test_validator_get_validator_info",
            vec![validators.clone(), vec![validators[0].clone()]],
            2,
            vec![validators[1].clone()],
            vec![],
        );
        let block_producers: Vec<_> = validators
            .iter()
            .map(|id| InMemorySigner::from_seed(id, KeyType::ED25519, id).into())
            .collect();
        let signer = InMemorySigner::from_seed(&validators[1], KeyType::ED25519, &validators[1]);
        let staking_transaction = stake(1, &signer, &block_producers[1], 0);
        env.step(
            vec![vec![staking_transaction], vec![]],
            vec![true, true],
            ChallengesResult::default(),
        );
        env.step(vec![vec![], vec![]], vec![true, true], ChallengesResult::default());
        assert!(env.runtime.cares_about_shard(
            Some(&validators[0]),
            &env.head.last_block_hash,
            0,
            true
        ));
        assert!(!env.runtime.cares_about_shard(
            Some(&validators[0]),
            &env.head.last_block_hash,
            1,
            true
        ));
        assert!(
            env.runtime.cares_about_shard(Some(&validators[1]), &env.head.last_block_hash, 0, true),
            true
        );
        assert!(env.runtime.cares_about_shard(
            Some(&validators[1]),
            &env.head.last_block_hash,
            1,
            true
        ));

        assert!(env.runtime.will_care_about_shard(
            Some(&validators[0]),
            &env.head.last_block_hash,
            0,
            true
        ));
        assert!(env.runtime.will_care_about_shard(
            Some(&validators[0]),
            &env.head.last_block_hash,
            1,
            true
        ));
        assert!(env.runtime.will_care_about_shard(
            Some(&validators[1]),
            &env.head.last_block_hash,
            0,
            true
        ));
        assert!(!env.runtime.will_care_about_shard(
            Some(&validators[1]),
            &env.head.last_block_hash,
            1,
            true
        ));
    }

    #[test]
    fn test_challenges() {
        let mut env = TestEnv::new(
            "test_challenges",
            vec![vec!["test1".to_string(), "test2".to_string()]],
            2,
            vec![],
            vec![],
        );
        env.step(vec![vec![]], vec![true], vec![SlashedValidator::new("test2".to_string(), false)]);
        assert_eq!(env.view_account("test2").locked, 0);
        assert_eq!(
            env.runtime
                .get_epoch_block_producers(&env.head.epoch_id, &env.head.last_block_hash)
                .unwrap()
                .iter()
                .map(|x| (x.0.account_id.clone(), x.1))
                .collect::<Vec<_>>(),
            vec![("test2".to_string(), true), ("test1".to_string(), false)]
        );
        let msg = vec![0, 1, 2];
        let signer = InMemorySigner::from_seed("test2", KeyType::ED25519, "test2");
        let signature = signer.sign(&msg);
        assert!(!env
            .runtime
            .verify_validator_signature(
                &env.head.epoch_id,
                &env.head.last_block_hash,
                &"test2".to_string(),
                &msg,
                &signature,
            )
            .unwrap());
        // Run for 3 epochs, to finalize the given block and make sure that slashed stake actually correctly propagates.
        for _ in 0..6 {
            env.step(vec![vec![]], vec![true], vec![]);
        }
    }

    #[test]
    fn test_double_sign_challenge() {
        let mut env = TestEnv::new(
            "test_challenges",
            vec![vec!["test1".to_string(), "test2".to_string()]],
            2,
            vec![],
            vec![],
        );
        env.step(vec![vec![]], vec![true], vec![SlashedValidator::new("test2".to_string(), true)]);
        assert_eq!(env.view_account("test2").locked, TESTING_INIT_STAKE);
        assert_eq!(
            env.runtime
                .get_epoch_block_producers(&env.head.epoch_id, &env.head.last_block_hash)
                .unwrap()
                .iter()
                .map(|x| (x.0.account_id.clone(), x.1))
                .collect::<Vec<_>>(),
            vec![("test2".to_string(), true), ("test1".to_string(), false)]
        );
        let msg = vec![0, 1, 2];
        let signer = InMemorySigner::from_seed("test2", KeyType::ED25519, "test2");
        let signature = signer.sign(&msg);
        assert!(!env
            .runtime
            .verify_validator_signature(
                &env.head.epoch_id,
                &env.head.last_block_hash,
                &"test2".to_string(),
                &msg,
                &signature,
            )
            .unwrap());
        // Run for 3 epochs, to finalize the given block and make sure that slashed stake actually correctly propagates.
        for _ in 0..6 {
            env.step(vec![vec![]], vec![true], vec![]);
        }
        let account = env.view_account("test2");
        assert_eq!(account.locked, 0);
        assert_eq!(account.amount, TESTING_INIT_BALANCE - TESTING_INIT_STAKE);
    }

    #[test]
    fn test_key_value_changes() {
        let num_nodes = 2;
        let validators = (0..num_nodes).map(|i| format!("test{}", i + 1)).collect::<Vec<_>>();
        let mut env =
            TestEnv::new("test_key_value_changes", vec![validators.clone()], 2, vec![], vec![]);
        let prefix = key_for_account(&"test1".to_string());
        env.runtime.subscriptions.insert(prefix.clone());
        let signer = InMemorySigner::from_seed(&validators[0], KeyType::ED25519, &validators[0]);
        let transaction = SignedTransaction::send_money(
            1,
            validators[0].clone(),
            validators[1].clone(),
            &signer,
            10,
            CryptoHash::default(),
        );
        let apply_state = ApplyState {
            block_index: 1,
            epoch_length: 2,
            gas_price: 10,
            block_timestamp: 100,
            gas_limit: None,
        };
        let mut prefixes = HashSet::new();
        prefixes.insert(prefix);
        let apply_result = env
            .runtime
            .runtime
            .apply(
                env.runtime.trie.clone(),
                env.state_roots[0],
                &None,
                &apply_state,
                &[],
                &[transaction],
                &prefixes,
            )
            .unwrap();
        assert!(!apply_result.key_value_changes.is_empty());
    }

    /// Run 4 validators. Two of them first change their stake to below validator threshold but above
    /// fishermen threshold. Make sure their balance is correct. Then one fisherman increases their
    /// stake to become a validator again while the other one decreases to below fishermen threshold.
    /// Check that the first one becomes a validator and the second one gets unstaked completely.
    #[test]
    fn test_fishermen_stake() {
        init_test_logger();
        let num_nodes = 4;
        let validators = (0..num_nodes).map(|i| format!("test{}", i + 1)).collect::<Vec<_>>();
        let mut env = TestEnv::new(
            "test_validator_stake_change_multiple_times",
            vec![validators.clone()],
            4,
            vec![],
            vec![],
        );
        let block_producers: Vec<_> = validators
            .iter()
            .map(|id| InMemorySigner::from_seed(id, KeyType::ED25519, id).into())
            .collect();
        let (per_epoch_per_validator_reward1, _) = env.compute_reward(num_nodes);
        let signers: Vec<_> = validators
            .iter()
            .map(|id| InMemorySigner::from_seed(id, KeyType::ED25519, id))
            .collect();

        let staking_transaction = stake(1, &signers[0], &block_producers[0], FISHERMEN_THRESHOLD);
        let staking_transaction1 = stake(1, &signers[1], &block_producers[1], FISHERMEN_THRESHOLD);
        env.step_default(vec![staking_transaction, staking_transaction1]);
        let account = env.view_account(&block_producers[0].account_id);
        assert_eq!(account.amount, TESTING_INIT_BALANCE - TESTING_INIT_STAKE);
        assert_eq!(account.locked, TESTING_INIT_STAKE);
        for _ in 2..=13 {
            env.step_default(vec![]);
        }
        let account0 = env.view_account(&block_producers[0].account_id);
        assert_eq!(account0.locked, FISHERMEN_THRESHOLD + per_epoch_per_validator_reward1);
        assert_eq!(
            account0.amount,
            TESTING_INIT_BALANCE - FISHERMEN_THRESHOLD + per_epoch_per_validator_reward1
        );
        let response = env.runtime.get_validator_info(&env.head.last_block_hash).unwrap();
        assert_eq!(
            response
                .current_fishermen
                .into_iter()
                .map(|fishermen| fishermen.account_id)
                .collect::<Vec<_>>(),
            vec!["test1", "test2"]
        );
        let staking_transaction = stake(2, &signers[0], &block_producers[0], TESTING_INIT_STAKE);
        let staking_transaction2 =
            stake(2, &signers[1], &block_producers[1], FISHERMEN_THRESHOLD / 2);
        env.step_default(vec![staking_transaction, staking_transaction2]);

        for _ in 13..=25 {
            env.step_default(vec![]);
        }
        let (per_epoch_per_validator_reward2, _) = env.compute_reward(3);

        let account0 = env.view_account(&block_producers[0].account_id);
        assert_eq!(account0.locked, TESTING_INIT_STAKE + per_epoch_per_validator_reward2);
        assert_eq!(
            account0.amount,
            TESTING_INIT_BALANCE - TESTING_INIT_STAKE + per_epoch_per_validator_reward1 * 2
        );

        let account1 = env.view_account(&block_producers[1].account_id);
        assert_eq!(account1.locked, 0);
        assert_eq!(account1.amount, TESTING_INIT_BALANCE + per_epoch_per_validator_reward1 * 2);
        let response = env.runtime.get_validator_info(&env.head.last_block_hash).unwrap();
        assert!(response.current_fishermen.is_empty());
    }
}<|MERGE_RESOLUTION|>--- conflicted
+++ resolved
@@ -272,28 +272,10 @@
                     validator_rewards: Default::default(),
                     last_proposals: Default::default(),
                     protocol_treasury_account_id: None,
-                    slashed_accounts: challenges_result
-                        .iter()
-                        .filter(|account_id| self.account_id_to_shard_id(account_id) == shard_id)
-                        .map(Clone::clone)
-                        .collect(),
+                    slashing_info,
                 })
             } else {
-<<<<<<< HEAD
-                if !challenges_result.is_empty() {
-                    Some(ValidatorAccountsUpdate {
-                        stake_info: Default::default(),
-                        validator_rewards: Default::default(),
-                        last_proposals: Default::default(),
-                        protocol_treasury_account_id: None,
-                        slashing_info,
-                    })
-                } else {
-                    None
-                }
-=======
                 None
->>>>>>> d869465f
             }
         };
 
