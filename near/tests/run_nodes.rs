--- conflicted
+++ resolved
@@ -5,12 +5,8 @@
 use near::{load_test_config, start_with_config, GenesisConfig};
 use near_client::GetBlock;
 use near_network::test_utils::{convert_boot_nodes, open_port, WaitOrTimeout};
-<<<<<<< HEAD
 use near_primitives::test_utils::{heavy_test, init_test_logger};
 use near_primitives::types::BlockIndex;
-=======
-use near_primitives::test_utils::init_test_logger;
->>>>>>> e58a1c88
 
 fn run_nodes(num_nodes: usize, epoch_length: BlockIndex, num_blocks: BlockIndex) {
     init_test_logger();
@@ -49,14 +45,10 @@
         Box::new(move |_ctx| {
             actix::spawn(view_client.send(GetBlock::Best).then(move |res| {
                 match &res {
-<<<<<<< HEAD
                     Ok(Ok(b))
                         if b.header.height > num_blocks
                             && b.header.total_weight.to_num() > num_blocks =>
                     {
-=======
-                    Ok(Ok(b)) if b.header.height > 4 && b.header.total_weight > 6 => {
->>>>>>> e58a1c88
                         System::current().stop()
                     }
                     Err(_) => return futures::future::err(()),
